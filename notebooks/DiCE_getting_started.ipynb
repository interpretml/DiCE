--- conflicted
+++ resolved
@@ -282,17 +282,10 @@
      "name": "stdout",
      "output_type": "stream",
      "text": [
-<<<<<<< HEAD
-      "WARNING:tensorflow:From /mnt/c/Users/t-dimaha/Workspace/Dice/env/lib/python3.6/site-packages/tensorflow/python/ops/resource_variable_ops.py:435: colocate_with (from tensorflow.python.framework.ops) is deprecated and will be removed in a future version.\n",
-      "Instructions for updating:\n",
-      "Colocations handled automatically by placer.\n",
-      "WARNING:tensorflow:From /mnt/c/Users/t-dimaha/Workspace/Dice/env/lib/python3.6/site-packages/tensorflow/python/ops/math_ops.py:3066: to_int32 (from tensorflow.python.ops.math_ops) is deprecated and will be removed in a future version.\n",
-=======
       "WARNING:tensorflow:From c:\\users\\t-rakom\\python-virtual-environments\\build_dice_local\\lib\\site-packages\\tensorflow-1.13.0rc1-py3.7-win-amd64.egg\\tensorflow\\python\\ops\\resource_variable_ops.py:435: colocate_with (from tensorflow.python.framework.ops) is deprecated and will be removed in a future version.\n",
       "Instructions for updating:\n",
       "Colocations handled automatically by placer.\n",
       "WARNING:tensorflow:From c:\\users\\t-rakom\\python-virtual-environments\\build_dice_local\\lib\\site-packages\\tensorflow-1.13.0rc1-py3.7-win-amd64.egg\\tensorflow\\python\\ops\\math_ops.py:3066: to_int32 (from tensorflow.python.ops.math_ops) is deprecated and will be removed in a future version.\n",
->>>>>>> f1128779
       "Instructions for updating:\n",
       "Use tf.cast instead.\n"
      ]
@@ -343,14 +336,10 @@
      "name": "stdout",
      "output_type": "stream",
      "text": [
-<<<<<<< HEAD
-      "WARNING:tensorflow:From /mnt/c/Users/t-dimaha/Workspace/Dice/env/lib/python3.6/site-packages/tensorflow/python/ops/losses/losses_impl.py:379: to_float (from tensorflow.python.ops.math_ops) is deprecated and will be removed in a future version.\n",
-=======
       "WARNING:tensorflow:From c:\\users\\t-rakom\\python-virtual-environments\\build_dice_local\\lib\\site-packages\\tensorflow-1.13.0rc1-py3.7-win-amd64.egg\\tensorflow\\python\\ops\\losses\\losses_impl.py:379: to_float (from tensorflow.python.ops.math_ops) is deprecated and will be removed in a future version.\n",
->>>>>>> f1128779
       "Instructions for updating:\n",
       "Use tf.cast instead.\n",
-      "Diverse Counterfactuals found! total time taken: 00 min 03 sec\n"
+      "Diverse Counterfactuals found! total time taken: 00 min 02 sec\n"
      ]
     }
    ],
@@ -361,15 +350,8 @@
   },
   {
    "cell_type": "code",
-<<<<<<< HEAD
-   "execution_count": 11,
-   "metadata": {
-    "scrolled": false
-   },
-=======
    "execution_count": 10,
    "metadata": {},
->>>>>>> f1128779
    "outputs": [
     {
      "name": "stdout",
@@ -763,9 +745,9 @@
  ],
  "metadata": {
   "kernelspec": {
-   "display_name": "dice_env",
+   "display_name": "Python 3",
    "language": "python",
-   "name": "dice_env"
+   "name": "python3"
   },
   "language_info": {
    "codemirror_mode": {
@@ -777,7 +759,7 @@
    "name": "python",
    "nbconvert_exporter": "python",
    "pygments_lexer": "ipython3",
-   "version": "3.6.8"
+   "version": "3.7.3"
   },
   "toc": {
    "base_numbering": 1,
