--- conflicted
+++ resolved
@@ -187,8 +187,7 @@
         }
     )
 
-
-<<<<<<< HEAD
+  
 @pytest.fixture
 def sample_custom_vars_query_1():
     """
@@ -197,10 +196,7 @@
     return pd.DataFrame({'Categorical': ['a'], 'CategoricalNum': [0], 'Numerical': [25]})
 
 
-@pytest.fixture
-=======
-@pytest.fixture()
->>>>>>> edc54156
+@pytest.fixture()
 def sample_counterfactual_example_dummy():
     """
     Returns a sample counterfactual example
