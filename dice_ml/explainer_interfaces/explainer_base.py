--- conflicted
+++ resolved
@@ -165,9 +165,6 @@
             features_sorted[ix] = features_sorted[ix][0]
         decimal_prec = self.data_interface.get_decimal_precisions()[0:len(self.encoded_continuous_feature_indexes)]
 
-<<<<<<< HEAD
-        for cf_ix in range(total_CFs):
-=======
         # looping the find CFs depending on whether its random initialization or not
         loop_find_CFs = self.total_random_inits if self.total_random_inits > 0 else 1
 
@@ -177,7 +174,6 @@
                (self.target_cf_class == 1 and current_pred < self.stopping_threshold)):
                continue
 
->>>>>>> cddf417f
             for feature in features_sorted:
                 current_pred = self.predict_fn(final_cfs_sparse[cf_ix])
                 feat_ix = self.data_interface.encoded_feature_names.index(feature)
