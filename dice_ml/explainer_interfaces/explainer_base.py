"""Module containing a template class to generate counterfactual explanations.
   Subclasses implement interfaces for different ML frameworks such as TensorFlow or PyTorch.
   All methods are in dice_ml.explainer_interfaces"""

import numpy as np
import pandas as pd
import random
import timeit
import copy

from dice_ml import diverse_counterfactuals as exp

class ExplainerBase:

    def __init__(self, data_interface, model_interface=None):
        """Init method

        :param data_interface: an interface class to access data related params.
        :param model_interface: an interface class to access trained ML model.
        """

        self.model = model_interface
        self.data_interface = data_interface

        # get data-related parameters for gradient-based DiCE - minx and max for normalized continuous features
        # self.total_random_inits = 0 # redundant

        # moved the following snippet to a method in public_data_interface
                # self.minx, self.maxx, self.encoded_categorical_feature_indexes = self.data_interface.get_data_params()
                #
                # # min and max for continuous features in original scale
                # flattened_indexes = [item for sublist in self.encoded_categorical_feature_indexes for item in sublist]
                # self.encoded_continuous_feature_indexes = [ix for ix in range(len(self.minx[0])) if ix not in flattened_indexes]
                # org_minx, org_maxx = self.data_interface.get_minx_maxx(normalized=False)
                # self.cont_minx = list(org_minx[0][self.encoded_continuous_feature_indexes])
                # self.cont_maxx = list(org_maxx[0][self.encoded_continuous_feature_indexes])
                #
                # # decimal precisions for continuous features
                # self.cont_precisions = [self.data_interface.get_decimal_precisions()[ix] for ix in self.encoded_continuous_feature_indexes]

    def generate_counterfactuals_batch(self, query_instances, total_CFs, desired_class="opposite", permitted_range=None, features_to_vary="all", stopping_threshold=0.5, posthoc_sparsity_param=0.1, posthoc_sparsity_algorithm="linear", sample_size=1000, random_seed=17, verbose=True):
        res_arr = []
        for query_instance in query_instances:
            res = self.generate_counterfactuals(query_instance, total_CFs,
                    desired_class=desired_class,
                    permitted_range=permitted_range,
                    features_to_vary=features_to_vary,
                    stopping_threshold=stopping_threshold,
                    posthoc_sparsity_param=posthoc_sparsity_param,
                    posthoc_sparsity_algorithm=posthoc_sparsity_algorithm,
                    sample_size=sample_size,
                    random_seed=random_seed,
                    verbose=verbose)
            res_arr.append(res)
        return res_arr

    def generate_counterfactuals(self, query_instance, total_CFs, desired_class="opposite", permitted_range=None, features_to_vary="all", stopping_threshold=0.5, posthoc_sparsity_param=0.1, posthoc_sparsity_algorithm="linear", sample_size=1000, random_seed=17, verbose=True):
        """Generate counterfactuals by randomly sampling features.

        :param query_instance: A dictionary of feature names and values. Test point of interest.
        :param total_CFs: Total number of counterfactuals required.

        :param desired_class: Desired counterfactual class - can take 0 or 1. Default value is "opposite" to the outcome class of query_instance for binary classification.
        :param permitted_range: Dictionary with feature names as keys and permitted range in list as values. Defaults to the range inferred from training data. If None, uses the parameters initialized in data_interface.
        :param features_to_vary: Either a string "all" or a list of feature names to vary.
        :param stopping_threshold: Minimum threshold for counterfactuals target class probability.
        :param posthoc_sparsity_param: Parameter for the post-hoc operation on continuous features to enhance sparsity.
        :param posthoc_sparsity_algorithm: Perform either linear or binary search. Takes "linear" or "binary". Prefer binary search when a feature range is large (for instance, income varying from 10k to 1000k) and only if the features share a monotonic relationship with predicted outcome in the model.
        :param sample_size: Sampling size
        :param random_seed: Random seed for reproducibility
        """
        # permitted range for continuous features
        if permitted_range is not None:
            if not self.data_interface.check_features_range(permitted_range):
                raise ValueError(
                    "permitted range of features should be within their original range")
            else:
                for feature_name, feature_range in permitted_range.items():
                    self.data_interface.permitted_range[feature_name] = feature_range
                self.minx, self.maxx = self.data_interface.get_minx_maxx(normalized=True)
                for feature in self.data_interface.continuous_feature_names:
                    if feature in self.data_interface.permitted_range:
                        feat_ix = self.data_interface.encoded_feature_names.index(feature)
                        self.cont_minx[feat_ix] = self.data_interface.permitted_range[feature][0]
                        self.cont_maxx[feat_ix] = self.data_interface.permitted_range[feature][1]

        # fixing features that are to be fixed
        self.total_CFs = total_CFs
        if features_to_vary == "all":
            self.fixed_features_values = {}
        else:
            self.fixed_features_values = {}
            for feature in self.data_interface.feature_names:
                if feature not in features_to_vary:
                    self.fixed_features_values[feature] = query_instance[feature]

        # number of output nodes of ML model
        temp_input = query_instance #np.random.rand(1,len(self.data_interface.encoded_feature_names))
        self.num_output_nodes = len(self.model.get_output(temp_input))

        # Prepares user defined query_instance for DiCE.
        #query_instance = self.data_interface.prepare_query_instance(query_instance=query_instance, encoding='one-hot')
        #query_instance = np.array([query_instance.iloc[0].values], dtype=np.float32)

        # find the predicted value of query_instance
        test_pred = self.predict_fn(query_instance)[0]
        if desired_class == "opposite":
            desired_class = 1.0 - round(test_pred)

        self.target_cf_class = desired_class
        self.stopping_threshold = stopping_threshold
        if self.target_cf_class == 0 and self.stopping_threshold > 0.5:
            self.stopping_threshold = 0.25
        elif self.target_cf_class == 1 and self.stopping_threshold < 0.5:
            self.stopping_threshold = 0.75

        # get random samples for each feature independently
        start_time = timeit.default_timer()
        samples = self.get_samples(self.fixed_features_values, sampling_random_seed=random_seed, sampling_size=sample_size)
        #cfs = self.data_interface.prepare_query_instance(query_instance=samples, encoding='one-hot').values
        cfs = samples
        cf_preds = self.predict_fn(cfs)
        cfs_df = cfs # pd.DataFrame(np.append(cfs, np.array([cf_preds]).T, axis=1), columns = self.data_interface.encoded_feature_names + [self.data_interface.outcome_name])
        cfs_df[self.data_interface.outcome_name] = cf_preds

        # check validity of CFs
        cfs_df['validity'] = cfs_df[self.data_interface.outcome_name].apply(lambda pred: 1 if ((self.target_cf_class == 0 and pred<= self.stopping_threshold) or (self.target_cf_class == 1 and pred>= self.stopping_threshold)) else 0)
        self.total_cfs_found = cfs_df[cfs_df['validity']==1].shape[0]

        if self.total_cfs_found >= self.total_CFs:
            cfs_df = cfs_df[cfs_df['validity'] == 1].sample(n=self.total_CFs, random_state=random_seed)
            self.valid_cfs_found = True
        else:
            cfs_df = cfs_df[cfs_df['validity'] == 1]
            self.valid_cfs_found = False

        # convert to the format that is consistent with dice_tensorflow
        #temp = cfs_df[self.data_interface.feature_names].values
        #self.final_cfs = [np.array([arr]) for arr in temp]
        #temp = cfs_df[[self.data_interface.outcome_name]].values
        #self.cfs_preds = [np.array([arr]) for arr in temp]
        self.final_cfs =cfs_df[self.data_interface.feature_names]
        self.cfs_preds =cfs_df[[self.data_interface.outcome_name]].values

        # post-hoc operation on continuous features to enhance sparsity - only for public data
        if posthoc_sparsity_param != None and posthoc_sparsity_param > 0 and 'data_df' in self.data_interface.__dict__:
            final_cfs_sparse = copy.deepcopy(self.final_cfs)
            cfs_preds_sparse = copy.deepcopy(self.cfs_preds)
            self.final_cfs_sparse, self.cfs_preds_sparse = self.do_posthoc_sparsity_enhancement(self.total_CFs, final_cfs_sparse, cfs_preds_sparse,  query_instance, posthoc_sparsity_param, posthoc_sparsity_algorithm)
        else:
            self.final_cfs_sparse = None
            self.cfs_preds_sparse = None

        self.elapsed = timeit.default_timer() - start_time
        m, s = divmod(self.elapsed, 60)
        if self.valid_cfs_found:
            if verbose:
                print('Diverse Counterfactuals found! total time taken: %02d' %
                      m, 'min %02d' % s, 'sec')
        else:
            print('Only %d (required %d) Diverse Counterfactuals found for the given configuation, perhaps try with different values of proximity (or diversity) weights or learning rate...' % (self.total_cfs_found, self.total_CFs), '; total time taken: %02d' % m, 'min %02d' % s, 'sec')

        return exp.CounterfactualExamples(data_interface=self.data_interface,
                                          test_instance=query_instance,
                                          test_pred=test_pred,
                                          final_cfs=self.final_cfs,
                                          final_cfs_preds=self.cfs_preds,
                                          final_cfs_sparse=self.final_cfs_sparse,
                                          cfs_preds_sparse=self.cfs_preds_sparse,
                                          posthoc_sparsity_param=posthoc_sparsity_param,
                                          desired_class=desired_class)

    def local_feature_importance(self, cf_object):
        org_instance = cf_object.org_instance
        importance = {}
        for col in org_instance.columns:
            importance[col] = 0

        if cf_object.final_cfs_sparse is not None:
            df = cf_object.final_cfs_df_sparse
        else:
            df = cf_object.final_cfs_df

        for index, row in df.iterrows():
            for col in self.data_interface.continuous_feature_names:
                if not np.isclose(org_instance[col], row[col]):
                    importance[col] += 1
            for col in self.data_interface.categorical_feature_names:
                if org_instance[col][0] != row[col]:
                    importance[col] += 1
        for col in org_instance.columns:
            importance[col] = importance[col] / cf_object.final_cfs_df.shape[0]
        return importance

    def global_feature_importance(self, cf_object_list):
        importance = {}
        allcols = self.data_interface.categorical_feature_names + self.data_interface.continuous_feature_names
        for col in allcols:
            importance[col]= 0
        for cf_object in cf_object_list:
            org_instance = cf_object.org_instance

            if cf_object.final_cfs_sparse is not None:
                df = cf_object.final_cfs_df_sparse
            else:
                df = cf_object.final_cfs_df

            for index, row in df.iterrows():
                for col in self.data_interface.continuous_feature_names:
                    if not np.isclose(org_instance[col][0], row[col]):
                        importance[col] += 1
                for col in self.data_interface.categorical_feature_names:
                    if org_instance[col][0] != row[col]:
                        importance[col] += 1

        for col in allcols:
            importance[col] = importance[col]/(cf_object_list[0].final_cfs_df.shape[0]*len(cf_object_list))
        return importance

    def predict_fn(self, input_instance):
        """prediction function"""
        return self.model.get_output(input_instance)[:, self.num_output_nodes-1]

    def do_posthoc_sparsity_enhancement(self, total_CFs, final_cfs_sparse, cfs_preds_sparse, query_instance, posthoc_sparsity_param, posthoc_sparsity_algorithm, total_random_inits=0):
        """Post-hoc method to encourage sparsity in a generated counterfactuals.

        :param final_cfs_sparse: List of final CFs in numpy format.
        :param cfs_preds_sparse: List of predicted outcomes of final CFs in numpy format.
        :param query_instance: Query instance in numpy format.
        :param posthoc_sparsity_param: Parameter for the post-hoc operation on continuous features to enhance sparsity.
        :param posthoc_sparsity_algorithm: Perform either linear or binary search. Prefer binary search when a feature range is large (for instance, income varying from 10k to 1000k) and only if the features share a monotonic relationship with predicted outcome in the model.
        :param total_random_inits: algorithm = RandomInitCF, where k CFs are generated by running a CF generation algorithm k times with random initializations.
        """

        normalized_quantiles = self.data_interface.get_quantiles_from_training_data(quantile=posthoc_sparsity_param, normalized=True)
        normalized_mads = self.data_interface.get_valid_mads(normalized=True)
        for feature in normalized_quantiles:
            normalized_quantiles[feature] = min(normalized_quantiles[feature], normalized_mads[feature])

        features_sorted = sorted(normalized_quantiles.items(), key=lambda kv: kv[1], reverse=True)
        for ix in range(len(features_sorted)):
            features_sorted[ix] = features_sorted[ix][0]
        decimal_prec = self.data_interface.get_decimal_precisions()[0:len(self.data_interface.continuous_feature_names)]

        # looping the find CFs depending on whether its random initialization or not
        loop_find_CFs = total_random_inits if total_random_inits > 0 else 1
        for cf_ix in range(min(max(loop_find_CFs, total_CFs), len(final_cfs_sparse))):
<<<<<<< HEAD
            current_pred = self.predict_fn(final_cfs_sparse.iloc[[cf_ix]])
            if((self.target_cf_class == 0 and current_pred > self.stopping_threshold) or # perform sparsity correction for only valid CFs
               (self.target_cf_class == 1 and current_pred < self.stopping_threshold)):
               continue
=======
            current_pred = self.predict_fn(final_cfs_sparse[cf_ix])
            if self.model.model_type == 'classifier':
                if((self.target_cf_class == 0 and current_pred > self.stopping_threshold) or # perform sparsity correction for only valid CFs
                   (self.target_cf_class == 1 and current_pred < self.stopping_threshold)):
                   continue

            elif self.model.model_type == 'regressor':
                if not self.target_cf_range[0] <= current_pred <= self.target_cf_range[1]:
                   continue
>>>>>>> 87b811a0

            for feature in features_sorted:
                current_pred = self.predict_fn(final_cfs_sparse.iloc[[cf_ix]])
                feat_ix = self.data_interface.encoded_feature_names.index(feature)
                diff = query_instance[feature].iloc[0] - final_cfs_sparse.iloc[[cf_ix]][feature].iloc[0]
                if(abs(diff) <= normalized_quantiles[feature]):
                    if posthoc_sparsity_algorithm == "linear":
                        final_cfs_sparse[cf_ix] = self.do_linear_search(diff, decimal_prec, query_instance, cf_ix, feat_ix, final_cfs_sparse, current_pred)

                    elif posthoc_sparsity_algorithm == "binary":
                        final_cfs_sparse[cf_ix] = self.do_binary_search(diff, decimal_prec, query_instance, cf_ix, feat_ix, final_cfs_sparse, current_pred)

            cfs_preds_sparse[cf_ix] = self.predict_fn(final_cfs_sparse.iloc[[cf_ix]])

        return final_cfs_sparse, cfs_preds_sparse

    def check_permitted_range(self, permitted_range):
        """checks permitted range for continuous features"""
        if permitted_range is not None:
            if not self.data_interface.check_features_range(permitted_range):
                raise ValueError(
                    "permitted range of features should be within their original range")
            else:
                self.data_interface.permitted_range = permitted_range
                self.minx, self.maxx = self.data_interface.get_minx_maxx(normalized=True)
                self.cont_minx = []
                self.cont_maxx = []
                for feature in self.data_interface.continuous_feature_names:
                    self.cont_minx.append(self.data_interface.permitted_range[feature][0])
                    self.cont_maxx.append(self.data_interface.permitted_range[feature][1])

    def check_mad_validity(self, feature_weights):
        """checks feature MAD validity and throw warnings"""
        if feature_weights == "inverse_mad":
            self.data_interface.get_valid_mads(display_warnings=True, return_mads=False)

    def sigmoid(self, z):
            return 1 / (1 + np.exp(-z))

    def get_samples(self, fixed_features_values, sampling_random_seed, sampling_size):

        # first get required parameters
        precisions = self.data_interface.get_decimal_precisions()[0:len(self.encoded_continuous_feature_indexes)]

        categorical_features_frequencies = {}
        for feature in self.data_interface.categorical_feature_names:
            categorical_features_frequencies[feature] = len(self.data_interface.train_df[feature].value_counts())

        if sampling_random_seed is not None:
            random.seed(sampling_random_seed)

        samples = []
        for feature in self.data_interface.feature_names:
            if feature in fixed_features_values:
                sample = [fixed_features_values[feature]]*sampling_size
            elif feature in self.data_interface.continuous_feature_names:
                low, high = self.data_interface.permitted_range[feature]
                feat_ix = self.data_interface.encoded_feature_names.index(feature)
                sample = self.get_continuous_samples(low, high, precisions[feat_ix], size=sampling_size, seed=sampling_random_seed)
            else:
                if sampling_random_seed is not None:
                    random.seed(sampling_random_seed)
                sample = random.choices(self.data_interface.train_df[feature].unique(), k=sampling_size)

            samples.append(sample)

        samples = pd.DataFrame(dict(zip(self.data_interface.feature_names, samples))) #to_dict(orient='records')#.values
        return samples


    def get_continuous_samples(self, low, high, precision, size=1000, seed=None):
        if seed is not None:
            np.random.seed(seed)

        if precision == 0:
            result = np.random.randint(low, high+1, size).tolist()
            result = [float(r) for r in result]
        else:
            result = np.random.uniform(low, high+(10**-precision), size)
            result = [round(r, precision) for r in result]
        return result

    def do_linear_search(self, diff, decimal_prec, query_instance, cf_ix, feat_ix, final_cfs_sparse, current_pred):
        """Performs a greedy linear search - moves the continuous features in CFs towards original values in query_instance greedily until the prediction class changes."""

        old_diff = diff
        change = (10**-decimal_prec[feat_ix])/(self.cont_maxx[feat_ix] - self.cont_minx[feat_ix]) # the minimal possible change for a feature
        if self.model.model_type == 'classifier':
            while((abs(diff)>10e-4) and (np.sign(diff*old_diff) > 0) and
                  ((self.target_cf_class == 0 and current_pred < self.stopping_threshold) or
                   (self.target_cf_class == 1 and current_pred > self.stopping_threshold))): # move until the prediction class changes
                old_val = final_cfs_sparse[cf_ix].ravel()[feat_ix]
                final_cfs_sparse[cf_ix].ravel()[feat_ix] += np.sign(diff)*change
                current_pred = self.predict_fn(final_cfs_sparse[cf_ix])
                old_diff = diff

                if(((self.target_cf_class == 0 and current_pred > self.stopping_threshold) or (self.target_cf_class == 1 and current_pred < self.stopping_threshold))):
                    final_cfs_sparse[cf_ix].ravel()[feat_ix] = old_val
                    diff = query_instance.ravel()[feat_ix] - final_cfs_sparse[cf_ix].ravel()[feat_ix]
                    return final_cfs_sparse[cf_ix]

                diff = query_instance.ravel()[feat_ix] - final_cfs_sparse[cf_ix].ravel()[feat_ix]

        elif self.model.model_type == 'regressor':
            while ((abs(diff) > 10e-4) and (np.sign(diff * old_diff) > 0) and
                   self.target_cf_range[0] <= current_pred <= self.target_cf_range[1]):  # move until the prediction class changes
                old_val = final_cfs_sparse[cf_ix].ravel()[feat_ix]
                final_cfs_sparse[cf_ix].ravel()[feat_ix] += np.sign(diff) * change
                current_pred = self.predict_fn(final_cfs_sparse[cf_ix])
                old_diff = diff

                if not self.target_cf_range[0] <= current_pred <= self.target_cf_range[1]:
                    final_cfs_sparse[cf_ix].ravel()[feat_ix] = old_val
                    diff = query_instance.ravel()[feat_ix] - final_cfs_sparse[cf_ix].ravel()[feat_ix]
                    return final_cfs_sparse[cf_ix]

                diff = query_instance.ravel()[feat_ix] - final_cfs_sparse[cf_ix].ravel()[feat_ix]

        return final_cfs_sparse[cf_ix]

    def do_binary_search(self, diff, decimal_prec, query_instance, cf_ix, feat_ix, final_cfs_sparse, current_pred):
        """Performs a binary search between continuous features of a CF and corresponding values in query_instance until the prediction class changes."""

        old_val = final_cfs_sparse[cf_ix].ravel()[feat_ix]
        final_cfs_sparse[cf_ix].ravel()[feat_ix] = query_instance.ravel()[feat_ix]
        current_pred = self.predict_fn(final_cfs_sparse[cf_ix])

        if self.model.model_type == 'classifier':
            # first check if assigning query_instance values to a CF is required.
            if(((self.target_cf_class == 0 and current_pred < self.stopping_threshold) or (self.target_cf_class == 1 and current_pred > self.stopping_threshold))):
                return final_cfs_sparse[cf_ix]
            else:
                final_cfs_sparse[cf_ix].ravel()[feat_ix] = old_val

        elif self.model.model_type == 'regressor':
            # first check if assigning query_instance values to a CF is required.
            if self.target_cf_range[0] <= current_pred <= self.target_cf_range[1]:
                return final_cfs_sparse[cf_ix]
            else:
                final_cfs_sparse[cf_ix].ravel()[feat_ix] = old_val

        # move the CF values towards the query_instance
        if diff > 0:
            left = final_cfs_sparse[cf_ix].ravel()[feat_ix]
            right = query_instance.ravel()[feat_ix]

            while left <= right:
                current_val = left + ((right - left)/2)
                current_val = round(current_val, decimal_prec[feat_ix])

                final_cfs_sparse[cf_ix].ravel()[feat_ix] = current_val
                current_pred = self.predict_fn(final_cfs_sparse[cf_ix])

                if current_val == right or current_val == left:
                    break

                if self.model.model_type == 'classifier':
                    if (((self.target_cf_class == 0 and current_pred < self.stopping_threshold) or (
                            self.target_cf_class == 1 and current_pred > self.stopping_threshold))):
                        left = current_val + (10 ** -decimal_prec[feat_ix])
                    else:
                        right = current_val - (10 ** -decimal_prec[feat_ix])

                elif self.model.model_type == 'regressor':
                    if self.target_cf_range[0] <= current_pred <= self.target_cf_range[1]:
                        left = current_val + (10 ** -decimal_prec[feat_ix])
                    else:
                        right = current_val - (10 ** -decimal_prec[feat_ix])

        else:
            left = query_instance.ravel()[feat_ix]
            right = final_cfs_sparse[cf_ix].ravel()[feat_ix]

            while right >= left:
                current_val = right - ((right - left)/2)
                current_val = round(current_val, decimal_prec[feat_ix])

                final_cfs_sparse[cf_ix].ravel()[feat_ix] = current_val
                current_pred = self.predict_fn(final_cfs_sparse[cf_ix])

                if current_val == right or current_val == left:
                    break

                if self.model.model_type == 'classifier':
                    if(((self.target_cf_class == 0 and current_pred < self.stopping_threshold) or (self.target_cf_class == 1 and current_pred > self.stopping_threshold))):
                        right = current_val - (10**-decimal_prec[feat_ix])
                    else:
                        left = current_val + (10**-decimal_prec[feat_ix])

                elif self.model.model_type == 'regressor':
                    if self.target_cf_range[0] <= current_pred <= self.target_cf_range[1]:
                        right = current_val - (10**-decimal_prec[feat_ix])
                    else:
                        left = current_val + (10**-decimal_prec[feat_ix])

        return final_cfs_sparse[cf_ix]<|MERGE_RESOLUTION|>--- conflicted
+++ resolved
@@ -245,13 +245,7 @@
         # looping the find CFs depending on whether its random initialization or not
         loop_find_CFs = total_random_inits if total_random_inits > 0 else 1
         for cf_ix in range(min(max(loop_find_CFs, total_CFs), len(final_cfs_sparse))):
-<<<<<<< HEAD
             current_pred = self.predict_fn(final_cfs_sparse.iloc[[cf_ix]])
-            if((self.target_cf_class == 0 and current_pred > self.stopping_threshold) or # perform sparsity correction for only valid CFs
-               (self.target_cf_class == 1 and current_pred < self.stopping_threshold)):
-               continue
-=======
-            current_pred = self.predict_fn(final_cfs_sparse[cf_ix])
             if self.model.model_type == 'classifier':
                 if((self.target_cf_class == 0 and current_pred > self.stopping_threshold) or # perform sparsity correction for only valid CFs
                    (self.target_cf_class == 1 and current_pred < self.stopping_threshold)):
@@ -260,7 +254,7 @@
             elif self.model.model_type == 'regressor':
                 if not self.target_cf_range[0] <= current_pred <= self.target_cf_range[1]:
                    continue
->>>>>>> 87b811a0
+
 
             for feature in features_sorted:
                 current_pred = self.predict_fn(final_cfs_sparse.iloc[[cf_ix]])
