"""
Module to generate diverse counterfactual explanations based on tensorflow 2.x
"""
from dice_ml.explainer_interfaces.explainer_base import ExplainerBase
import tensorflow as tf

import numpy as np
import random
import timeit
import copy

from dice_ml import diverse_counterfactuals as exp

class DiceTensorFlow2(ExplainerBase):

    def __init__(self, data_interface, model_interface):
        """Init method

        :param data_interface: an interface class to access data related params.
        :param model_interface: an interface class to access trained ML model.

        """

        # initiating data related parameters
        super().__init__(data_interface)
        self.minx, self.maxx, self.encoded_categorical_feature_indexes, self.encoded_continuous_feature_indexes, self.cont_minx, self.cont_maxx, self.cont_precisions = self.data_interface.get_data_params_for_gradient_dice()

        # initializing model related variables
        self.model = model_interface
        self.model.load_model() # loading trained model
        if self.model.transformer.func is not None: # TODO: this error is probably too big - need to change it.
            raise ValueError("Gradient-based DiCE currently (1) accepts the data only in raw categorical and continuous formats, (2) does one-hot-encoding and min-max-normalization internally, (3) expects the ML model the accept the data in this same format. If your problem supports this, please initialize model class again with no custom transformation function.")
        self.num_output_nodes = self.model.get_num_output_nodes(len(self.data_interface.ohe_encoded_feature_names)).shape[1] # number of output nodes of ML model

        # variables required to generate CFs - see generate_counterfactuals() for more info
        self.cfs = []
        self.features_to_vary = []
        self.cf_init_weights = []  # total_CFs, algorithm, features_to_vary
        self.loss_weights = []  # yloss_type, diversity_loss_type, feature_weights
        self.feature_weights_input = ''
        self.hyperparameters = [1, 1, 1]  # proximity_weight, diversity_weight, categorical_penalty
        self.optimizer_weights = []  # optimizer, learning_rate

    def generate_counterfactuals(self, query_instance, total_CFs, desired_class="opposite", proximity_weight=0.5, diversity_weight=1.0, categorical_penalty=0.1, algorithm="DiverseCF", features_to_vary="all", permitted_range=None, yloss_type="hinge_loss", diversity_loss_type="dpp_style:inverse_dist", feature_weights="inverse_mad", optimizer="tensorflow:adam", learning_rate=0.05, min_iter=500, max_iter=5000, project_iter=0, loss_diff_thres=1e-5, loss_converge_maxiter=1, verbose=False, init_near_query_instance=True, tie_random=False, stopping_threshold=0.5, posthoc_sparsity_param=0.1, posthoc_sparsity_algorithm="linear"):
        """Generates diverse counterfactual explanations

        :param query_instance: Test point of interest. A dictionary of feature names and values or a single row dataframe
        :param total_CFs: Total number of counterfactuals required.

        :param desired_class: Desired counterfactual class - can take 0 or 1. Default value is "opposite" to the outcome class of query_instance for binary classification.
        :param proximity_weight: A positive float. Larger this weight, more close the counterfactuals are to the query_instance.
        :param diversity_weight: A positive float. Larger this weight, more diverse the counterfactuals are.
        :param categorical_penalty: A positive float. A weight to ensure that all levels of a categorical variable sums to 1.

        :param algorithm: Counterfactual generation algorithm. Either "DiverseCF" or "RandomInitCF".
        :param features_to_vary: Either a string "all" or a list of feature names to vary.
        param permitted_range: Dictionary with continuous feature names as keys and permitted min-max range in list as values. Defaults to the range inferred from training data. If None, uses the parameters initialized in data_interface.
        :param yloss_type: Metric for y-loss of the optimization function. Takes "l2_loss" or "log_loss" or "hinge_loss".
        :param diversity_loss_type: Metric for diversity loss of the optimization function. Takes "avg_dist" or "dpp_style:inverse_dist".
        :param feature_weights: Either "inverse_mad" or a dictionary with feature names as keys and corresponding weights as values. Default option is "inverse_mad" where the weight for a continuous feature is the inverse of the Median Absolute Devidation (MAD) of the feature's values in the training set; the weight for a categorical feature is equal to 1 by default.
        :param optimizer: Tensorflow optimization algorithm. Currently tested only with "tensorflow:adam".

        :param learning_rate: Learning rate for optimizer.
        :param min_iter: Min iterations to run gradient descent for.
        :param max_iter: Max iterations to run gradient descent for.
        :param project_iter: Project the gradients at an interval of these many iterations.
        :param loss_diff_thres: Minimum difference between successive loss values to check convergence.
        :param loss_converge_maxiter: Maximum number of iterations for loss_diff_thres to hold to declare convergence. Defaults to 1, but we assigned a more conservative value of 2 in the paper.
        :param verbose: Print intermediate loss value.
        :param init_near_query_instance: Boolean to indicate if counterfactuals are to be initialized near query_instance.
        :param tie_random: Used in rounding off CFs and intermediate projection.
        :param stopping_threshold: Minimum threshold for counterfactuals target class probability.
        :param posthoc_sparsity_param: Parameter for the post-hoc operation on continuous features to enhance sparsity.
        :param posthoc_sparsity_algorithm: Perform either linear or binary search. Takes "linear" or "binary". Prefer binary search when a feature range is large (for instance, income varying from 10k to 1000k) and only if the features share a monotonic relationship with predicted outcome in the model.

        :return: A CounterfactualExamples object to store and visualize the resulting counterfactual explanations (see diverse_counterfactuals.py).

        """

        # check feature MAD validity and throw warnings
        if feature_weights == "inverse_mad":
            self.data_interface.get_valid_mads(display_warnings=True, return_mads=False)

        # check permitted range for continuous features
        if permitted_range is not None:
            if not self.data_interface.check_features_range(permitted_range):
                raise ValueError(
                    "permitted range of features should be within their original range")
            else:
                self.data_interface.permitted_range = permitted_range
                self.minx, self.maxx = self.data_interface.get_minx_maxx(normalized=True)
                self.cont_minx = []
                self.cont_maxx = []
                for feature in self.data_interface.continuous_feature_names:
                    self.cont_minx.append(self.data_interface.permitted_range[feature][0])
                    self.cont_maxx.append(self.data_interface.permitted_range[feature][1])

        if([total_CFs, algorithm, features_to_vary] != self.cf_init_weights):
            self.do_cf_initializations(total_CFs, algorithm, features_to_vary)
        if([yloss_type, diversity_loss_type, feature_weights] != self.loss_weights):
            self.do_loss_initializations(yloss_type, diversity_loss_type, feature_weights)
        if([proximity_weight, diversity_weight, categorical_penalty] != self.hyperparameters):
            self.update_hyperparameters(proximity_weight, diversity_weight, categorical_penalty)

        final_cfs_df, test_instance_df, final_cfs_df_sparse = self.find_counterfactuals(query_instance, desired_class, optimizer, learning_rate, min_iter, max_iter, project_iter, loss_diff_thres, loss_converge_maxiter, verbose, init_near_query_instance, tie_random, stopping_threshold, posthoc_sparsity_param, posthoc_sparsity_algorithm)

        return exp.CounterfactualExamples(data_interface=self.data_interface,
                                          final_cfs_df=final_cfs_df,
                                          test_instance_df=test_instance_df,
                                          final_cfs_df_sparse = final_cfs_df_sparse,
                                          posthoc_sparsity_param=posthoc_sparsity_param,
                                          desired_class=desired_class)

    def predict_fn(self, input_instance):
        """prediction function"""
        temp_preds = self.model.get_output(input_instance).numpy()
        return np.array([preds[(self.num_output_nodes-1):] for preds in temp_preds], dtype=np.float32)
<<<<<<< HEAD
=======

    def predict_fn_for_sparsity(self, input_instance):
        """prediction function for sparsity correction"""
        input_instance = self.data_interface.get_ohe_min_max_normalized_data(input_instance).values
        return self.predict_fn(tf.constant(input_instance, dtype=tf.float32))
>>>>>>> a25a0794

    def do_cf_initializations(self, total_CFs, algorithm, features_to_vary):
        """Intializes CFs and other related variables."""

        self.cf_init_weights = [total_CFs, algorithm, features_to_vary]

        if algorithm == "RandomInitCF":
            # no. of times to run the experiment with random inits for diversity
            self.total_random_inits = total_CFs
            self.total_CFs = 1          # size of counterfactual set
        else:
            self.total_random_inits = 0
            self.total_CFs = total_CFs  # size of counterfactual set

        # freeze those columns that need to be fixed
        if features_to_vary != self.features_to_vary:
            self.features_to_vary = features_to_vary
            self.feat_to_vary_idxs = self.data_interface.get_indexes_of_features_to_vary(features_to_vary=features_to_vary)
            self.freezer = tf.constant([1.0 if ix in self.feat_to_vary_idxs else 0.0 for ix in range(len(self.minx[0]))])

        # CF initialization
        if len(self.cfs) != self.total_CFs:
            self.cfs = []
            for ix in range(self.total_CFs):
                one_init = [[]]
                for jx in range(self.minx.shape[1]):
                    one_init[0].append(np.random.uniform(self.minx[0][jx], self.maxx[0][jx]))
                self.cfs.append(tf.Variable(one_init, dtype=tf.float32))

    def do_loss_initializations(self, yloss_type, diversity_loss_type, feature_weights):
        """Intializes variables related to main loss function"""

        self.loss_weights = [yloss_type, diversity_loss_type, feature_weights]

        # define the loss parts
        self.yloss_type = yloss_type
        self.diversity_loss_type = diversity_loss_type

        # define feature weights
        if feature_weights != self.feature_weights_input:
            self.feature_weights_input = feature_weights
            if feature_weights == "inverse_mad":
                normalized_mads = self.data_interface.get_valid_mads(normalized=True)
                feature_weights = {}
                for feature in normalized_mads:
                    feature_weights[feature] = round(1/normalized_mads[feature], 2)

            feature_weights_list = []
            for feature in self.data_interface.ohe_encoded_feature_names:
                if feature in feature_weights:
                    feature_weights_list.append(feature_weights[feature])
                else:
                    feature_weights_list.append(1.0)
            self.feature_weights_list = tf.constant([feature_weights_list], dtype=tf.float32)

    def update_hyperparameters(self, proximity_weight, diversity_weight, categorical_penalty):
        """Update hyperparameters of the loss function"""

        self.hyperparameters = [proximity_weight, diversity_weight, categorical_penalty]
        self.proximity_weight = proximity_weight
        self.diversity_weight = diversity_weight
        self.categorical_penalty = categorical_penalty

    def do_optimizer_initializations(self, optimizer, learning_rate):
        """Initializes gradient-based TensorFLow optimizers."""
        opt_library = optimizer.split(':')[0]
        opt_method = optimizer.split(':')[1]

        # optimizater initialization
        if opt_method == "adam":
            self.optimizer = tf.compat.v1.train.AdamOptimizer(learning_rate=learning_rate)
        elif opt_method == "rmsprop":
            self.optimizer =  tf.compat.v1.train.RMSPropOptimizer(learning_rate=learning_rate)

    def compute_yloss(self):
        """Computes the first part (y-loss) of the loss function."""
        yloss = 0.0
        for i in range(self.total_CFs):
            if self.yloss_type == "l2_loss":
                temp_loss = tf.pow((self.model.get_output(self.cfs[i]) - self.target_cf_class), 2)
                temp_loss = temp_loss[:,(self.num_output_nodes-1):][0][0]
            elif self.yloss_type == "log_loss":
                temp_logits = tf.compat.v1.log((tf.abs(self.model.get_output(self.cfs[i]) - 0.000001))/(1 - tf.abs(self.model.get_output(self.cfs[i]) - 0.000001)))
                temp_logits = temp_logits[:,(self.num_output_nodes-1):]
                temp_loss = tf.nn.sigmoid_cross_entropy_with_logits(
                    logits=temp_logits, labels=self.target_cf_class)[0][0]
            elif self.yloss_type == "hinge_loss":
                temp_logits = tf.compat.v1.log((tf.abs(self.model.get_output(self.cfs[i]) - 0.000001))/(1 - tf.abs(self.model.get_output(self.cfs[i]) - 0.000001)))
                temp_logits = temp_logits[:,(self.num_output_nodes-1):]
                temp_loss = tf.compat.v1.losses.hinge_loss(
                    logits=temp_logits, labels=self.target_cf_class)

            yloss += temp_loss

        return yloss/self.total_CFs

    def compute_dist(self, x_hat, x1):
        """Compute weighted distance between two vectors."""
        return tf.reduce_sum(tf.multiply((tf.abs(x_hat - x1)), self.feature_weights_list))

    def compute_proximity_loss(self):
        """Compute the second part (distance from x1) of the loss function."""
        proximity_loss = 0.0
        for i in range(self.total_CFs):
            proximity_loss += self.compute_dist(self.cfs[i], self.x1)
        return proximity_loss/tf.cast((tf.multiply(len(self.minx[0]), self.total_CFs)), dtype=tf.float32)

    def dpp_style(self, submethod):
        """Computes the DPP of a matrix."""
        det_entries = []
        if submethod == "inverse_dist":
            for i in range(self.total_CFs):
                for j in range(self.total_CFs):
                    det_temp_entry = tf.divide(1.0, tf.add(
                        1.0, self.compute_dist(self.cfs[i], self.cfs[j])))
                    if i == j:
                        det_temp_entry = tf.add(det_temp_entry, 0.0001)
                    det_entries.append(det_temp_entry)

        elif submethod == "exponential_dist":
            for i in range(self.total_CFs):
                for j in range(self.total_CFs):
                    det_temp_entry = tf.divide(1.0, tf.exp(
                        self.compute_dist(self.cfs[i], self.cfs[j])))
                    det_entries.append(det_temp_entry)

        det_entries = tf.reshape(det_entries, [self.total_CFs, self.total_CFs])
        diversity_loss = tf.compat.v1.matrix_determinant(det_entries)
        return diversity_loss

    def compute_diversity_loss(self):
        """Computes the third part (diversity) of the loss function."""
        if self.total_CFs == 1:
            return tf.constant(0.0)

        if "dpp" in self.diversity_loss_type:
            submethod = self.diversity_loss_type.split(':')[1]
            return tf.reduce_sum(self.dpp_style(submethod))
        elif self.diversity_loss_type == "avg_dist":
            diversity_loss = 0.0
            count = 0.0
            # computing pairwise distance and transforming it to normalized similarity
            for i in range(self.total_CFs):
                for j in range(i+1, self.total_CFs):
                    count += 1.0
                    diversity_loss += 1.0/(1.0 + self.compute_dist(self.cfs[i], self.cfs[j]))

            return 1.0 - (diversity_loss/count)

    def compute_regularization_loss(self):
        """Adds a linear equality constraints to the loss functions - to ensure all levels of a categorical variable sums to one"""
        regularization_loss = 0.0
        for i in range(self.total_CFs):
            for v in self.encoded_categorical_feature_indexes:
                regularization_loss += tf.pow((tf.reduce_sum(self.cfs[i][0, v[0]:v[-1]+1]) - 1.0), 2)

        return regularization_loss

    def compute_loss(self):
        """Computes the overall loss"""
        self.yloss = self.compute_yloss()
        self.proximity_loss = self.compute_proximity_loss() if self.proximity_weight > 0 else 0.0
        self.diversity_loss = self.compute_diversity_loss() if self.diversity_weight > 0 else 0.0
        self.regularization_loss = self.compute_regularization_loss()

        self.loss = self.yloss + (self.proximity_weight * self.proximity_loss) - (self.diversity_weight * self.diversity_loss) + (self.categorical_penalty * self.regularization_loss)
        return self.loss

    def initialize_CFs(self, query_instance, init_near_query_instance=False):
        """Initialize counterfactuals."""
        for n in range(self.total_CFs):
            one_init = []
            for i in range(len(self.minx[0])):
                if i in self.feat_to_vary_idxs:
                    if init_near_query_instance:
                        one_init.append(query_instance[0][i]+(n*0.01))
                    else:
                        one_init.append(np.random.uniform(self.minx[0][i], self.maxx[0][i]))
                else:
                    one_init.append(query_instance[0][i])
            one_init = np.array([one_init], dtype=np.float32)
            self.cfs[n].assign(one_init)

    def round_off_cfs(self, assign=False):
        """function for intermediate projection of CFs."""
        temp_cfs = []
        for index, tcf in enumerate(self.cfs):
            cf = tcf.numpy()
            for i, v in enumerate(self.encoded_continuous_feature_indexes):
                org_cont = (cf[0, v]*(self.cont_maxx[i] - self.cont_minx[i])) + self.cont_minx[i] # continuous feature in orginal scale
                org_cont = round(org_cont, self.cont_precisions[i]) # rounding off
                normalized_cont = (org_cont - self.cont_minx[i])/(self.cont_maxx[i] - self.cont_minx[i])
                cf[0, v] = normalized_cont # assign the projected continuous value

            for v in self.encoded_categorical_feature_indexes:
                maxs = np.argwhere(
                    cf[0, v[0]:v[-1]+1] == np.amax(cf[0, v[0]:v[-1]+1])).flatten().tolist()
                if(len(maxs) > 1):
                    if self.tie_random:
                        ix = random.choice(maxs)
                    else:
                        ix = maxs[0]
                else:
                    ix = maxs[0]
                for vi in range(len(v)):
                    if vi == ix:
                        cf[0, v[vi]] = 1.0
                    else:
                        cf[0, v[vi]] = 0.0

            temp_cfs.append(cf)
            if assign:
                self.cfs[index].assign(temp_cfs[index])

        if assign:
            return None
        else:
            return temp_cfs

    def stop_loop(self, itr, loss_diff):
        """Determines the stopping condition for gradient descent."""

        # intermediate projections
        if((self.project_iter > 0) & (itr > 0)):
            if((itr % self.project_iter) == 0):
                self.round_off_cfs(assign=True)

        # do GD for min iterations
        if itr < self.min_iter:
            return False

        # stop GD if max iter is reached
        if itr >= self.max_iter:
            return True

        # else stop when loss diff is small & all CFs are valid (less or greater than a stopping threshold)
        if loss_diff <= self.loss_diff_thres:
            self.loss_converge_iter += 1
            if self.loss_converge_iter < self.loss_converge_maxiter:
                return False
            else:
                temp_cfs = self.round_off_cfs(assign=False)
                test_preds = [self.predict_fn(tf.constant(cf, dtype=tf.float32))[0] for cf in temp_cfs]

                if self.target_cf_class == 0 and all(i <= self.stopping_threshold for i in test_preds):
                    self.converged = True
                    return True
                elif self.target_cf_class == 1 and all(i >= self.stopping_threshold for i in test_preds):
                    self.converged = True
                    return True
                else:
                    return False
        else:
            self.loss_converge_iter = 0
            return False

    def find_counterfactuals(self, query_instance, desired_class, optimizer, learning_rate, min_iter, max_iter, project_iter, loss_diff_thres, loss_converge_maxiter, verbose, init_near_query_instance, tie_random, stopping_threshold, posthoc_sparsity_param, posthoc_sparsity_algorithm):
        """Finds counterfactuals by gradient-descent."""

        # Prepares user defined query_instance for DiCE.
        #query_instance = self.data_interface.prepare_query_instance(query_instance=query_instance, encoding='one-hot')
        #query_instance = np.array([query_instance.iloc[0].values])
        query_instance = self.data_interface.get_ohe_min_max_normalized_data(query_instance).values
        self.x1 = tf.constant(query_instance, dtype=tf.float32)

        # find the predicted value of query_instance
        test_pred = self.predict_fn(tf.constant(query_instance, dtype=tf.float32))[0][0]
        if desired_class == "opposite":
            desired_class = 1.0 - round(test_pred)
        self.target_cf_class = np.array([[desired_class]], dtype=np.float32)

        self.min_iter = min_iter
        self.max_iter = max_iter
        self.project_iter = project_iter
        self.loss_diff_thres = loss_diff_thres
        # no. of iterations to wait to confirm that loss has converged
        self.loss_converge_maxiter = loss_converge_maxiter
        self.loss_converge_iter = 0
        self.converged = False

        self.stopping_threshold = stopping_threshold
        if self.target_cf_class == 0 and self.stopping_threshold > 0.5:
            self.stopping_threshold = 0.25
        elif self.target_cf_class == 1 and self.stopping_threshold < 0.5:
            self.stopping_threshold = 0.75

        # to resolve tie - if multiple levels of an one-hot-encoded categorical variable take value 1
        self.tie_random = tie_random

        # running optimization steps
        start_time = timeit.default_timer()
        self.final_cfs = []

        # looping the find CFs depending on whether its random initialization or not
        loop_find_CFs = self.total_random_inits if self.total_random_inits > 0 else 1

        # variables to backup best known CFs so far in the optimization process - if the CFs dont converge in max_iter iterations, then best_backup_cfs is returned.
        self.best_backup_cfs = [0]*max(self.total_CFs, loop_find_CFs)
        self.best_backup_cfs_preds = [0]*max(self.total_CFs, loop_find_CFs)
        self.min_dist_from_threshold = [100]*loop_find_CFs # for backup CFs

        for loop_ix in range(loop_find_CFs):
            # CF init
            if self.total_random_inits > 0:
                self.initialize_CFs(query_instance, False)
            else:
                self.initialize_CFs(query_instance, init_near_query_instance)

            # initialize optimizer
            self.do_optimizer_initializations(optimizer, learning_rate)

            iterations = 0
            loss_diff = 1.0
            prev_loss = 0.0

            while self.stop_loop(iterations, loss_diff) is False:

                # compute loss and tape the variables history
                with tf.GradientTape() as tape:
                    loss_value = self.compute_loss()

                # get gradients
                grads = tape.gradient(loss_value, self.cfs)

                # freeze features other than feat_to_vary_idxs
                for ix in range(self.total_CFs):
                    grads[ix] *= self.freezer

                # apply gradients and update the variables
                self.optimizer.apply_gradients(zip(grads, self.cfs))

                # projection step
                for j in range(0, self.total_CFs):
                    temp_cf = self.cfs[j].numpy()
                    clip_cf = np.clip(temp_cf, self.minx, self.maxx)  # clipping
                    # to remove -ve sign before 0.0 in some cases
                    clip_cf = np.add(clip_cf, np.array(
                        [np.zeros([self.minx.shape[1]])]))
                    self.cfs[j].assign(clip_cf)

                if verbose:
                    if (iterations) % 50 == 0:
                        print('step %d,  loss=%g' % (iterations+1, loss_value))

                loss_diff = abs(loss_value-prev_loss)
                prev_loss = loss_value
                iterations += 1

                # backing up CFs if they are valid
                temp_cfs_stored = self.round_off_cfs(assign=False)
                test_preds_stored = [self.predict_fn(tf.constant(cf, dtype=tf.float32)) for cf in temp_cfs_stored]

                if((self.target_cf_class == 0 and all(i <= self.stopping_threshold for i in test_preds_stored)) or (self.target_cf_class == 1 and all(i >= self.stopping_threshold for i in test_preds_stored))):
                    avg_preds_dist = np.mean([abs(pred[0][0]-self.stopping_threshold) for pred in test_preds_stored])
                    if avg_preds_dist < self.min_dist_from_threshold[loop_ix]:
                        self.min_dist_from_threshold[loop_ix] = avg_preds_dist
                        for ix in range(self.total_CFs):
                            self.best_backup_cfs[loop_ix+ix] = copy.deepcopy(temp_cfs_stored[ix])
                            self.best_backup_cfs_preds[loop_ix+ix] = copy.deepcopy(test_preds_stored[ix])

            # rounding off final cfs - not necessary when inter_project=True
            self.round_off_cfs(assign=True)

            # storing final CFs
            for j in range(0, self.total_CFs):
                temp = self.cfs[j].numpy()
                self.final_cfs.append(temp)

            # max iterations at which GD stopped
            self.max_iterations_run = iterations

        self.elapsed = timeit.default_timer() - start_time

        self.cfs_preds = [self.predict_fn(cfs) for cfs in self.final_cfs]

        # update final_cfs from backed up CFs if valid CFs are not found
        if((self.target_cf_class == 0 and any(i[0] > self.stopping_threshold for i in self.cfs_preds)) or (self.target_cf_class == 1 and any(i[0] < self.stopping_threshold for i in self.cfs_preds))):
            for loop_ix in range(loop_find_CFs):
                if self.min_dist_from_threshold[loop_ix] != 100:
                    for ix in range(self.total_CFs):
                        self.final_cfs[loop_ix+ix] = copy.deepcopy(self.best_backup_cfs[loop_ix+ix])
                        self.cfs_preds[loop_ix+ix] = copy.deepcopy(self.best_backup_cfs_preds[loop_ix+ix])

        # do inverse transform of CFs to original user-fed format
        cfs = np.array([self.final_cfs[i][0] for i in range(len(self.final_cfs))])
        final_cfs_df = self.data_interface.get_inverse_ohe_min_max_normalized_data(cfs)
        cfs_preds = [np.round(preds.flatten().tolist(), 3) for preds in self.cfs_preds]
        cfs_preds = [item for sublist in cfs_preds for item in sublist]
        final_cfs_df[self.data_interface.outcome_name] = np.array(cfs_preds)

        test_instance_df = self.data_interface.get_inverse_ohe_min_max_normalized_data(query_instance)
        test_instance_df[self.data_interface.outcome_name] = np.array(np.round(test_pred, 3))

        # post-hoc operation on continuous features to enhance sparsity - only for public data
        if posthoc_sparsity_param != None and posthoc_sparsity_param > 0 and 'data_df' in self.data_interface.__dict__:
            final_cfs_df_sparse = final_cfs_df.copy()
<<<<<<< HEAD
            final_cfs_df_sparse = self.do_posthoc_sparsity_enhancement(self.total_CFs, final_cfs_df_sparse, test_instance_df, posthoc_sparsity_param, posthoc_sparsity_algorithm, total_random_inits=self.total_random_inits)
=======
            final_cfs_df_sparse = self.do_posthoc_sparsity_enhancement(final_cfs_df_sparse, test_instance_df, posthoc_sparsity_param, posthoc_sparsity_algorithm)
>>>>>>> a25a0794
        else:
            final_cfs_df_sparse = None
        # need to check the above code on posthoc sparsity

        # if posthoc_sparsity_param != None and posthoc_sparsity_param > 0 and 'data_df' in self.data_interface.__dict__:
        #     final_cfs_sparse = copy.deepcopy(self.final_cfs)
        #     cfs_preds_sparse = copy.deepcopy(self.cfs_preds)
        #     self.final_cfs_sparse, self.cfs_preds_sparse = self.do_posthoc_sparsity_enhancement(self.total_CFs, final_cfs_sparse, cfs_preds_sparse,  query_instance, posthoc_sparsity_param, posthoc_sparsity_algorithm, total_random_inits=self.total_random_inits)
        # else:
        #     self.final_cfs_sparse = None
        #     self.cfs_preds_sparse = None

        m, s = divmod(self.elapsed, 60)
        if((self.target_cf_class == 0 and all(i <= self.stopping_threshold for i in self.cfs_preds)) or (self.target_cf_class == 1 and all(i >= self.stopping_threshold for i in self.cfs_preds))):
            self.total_CFs_found = max(loop_find_CFs, self.total_CFs)
            valid_ix = [ix for ix in range(max(loop_find_CFs, self.total_CFs))] # indexes of valid CFs
            print('Diverse Counterfactuals found! total time taken: %02d' %
                  m, 'min %02d' % s, 'sec')
        else:
            self.total_CFs_found = 0
            valid_ix = [] # indexes of valid CFs
            for cf_ix, pred in enumerate(self.cfs_preds):
                if((self.target_cf_class == 0 and pred < self.stopping_threshold) or (self.target_cf_class == 1 and pred > self.stopping_threshold)):
                    self.total_CFs_found += 1
                    valid_ix.append(cf_ix)

            if self.total_CFs_found == 0 :
                print('No Counterfactuals found for the given configuation, perhaps try with different values of proximity (or diversity) weights or learning rate...', '; total time taken: %02d' % m, 'min %02d' % s, 'sec')
            else:
                print('Only %d (required %d) Diverse Counterfactuals found for the given configuation, perhaps try with different values of proximity (or diversity) weights or learning rate...' % (self.total_CFs_found, max(loop_find_CFs, self.total_CFs)), '; total time taken: %02d' % m, 'min %02d' % s, 'sec')

        if final_cfs_df_sparse is not None: final_cfs_df_sparse = final_cfs_df_sparse.iloc[valid_ix].reset_index(drop=True)
        return final_cfs_df.iloc[valid_ix].reset_index(drop=True), test_instance_df, final_cfs_df_sparse # returning only valid CFs<|MERGE_RESOLUTION|>--- conflicted
+++ resolved
@@ -115,14 +115,11 @@
         """prediction function"""
         temp_preds = self.model.get_output(input_instance).numpy()
         return np.array([preds[(self.num_output_nodes-1):] for preds in temp_preds], dtype=np.float32)
-<<<<<<< HEAD
-=======
 
     def predict_fn_for_sparsity(self, input_instance):
         """prediction function for sparsity correction"""
         input_instance = self.data_interface.get_ohe_min_max_normalized_data(input_instance).values
         return self.predict_fn(tf.constant(input_instance, dtype=tf.float32))
->>>>>>> a25a0794
 
     def do_cf_initializations(self, total_CFs, algorithm, features_to_vary):
         """Intializes CFs and other related variables."""
@@ -519,11 +516,7 @@
         # post-hoc operation on continuous features to enhance sparsity - only for public data
         if posthoc_sparsity_param != None and posthoc_sparsity_param > 0 and 'data_df' in self.data_interface.__dict__:
             final_cfs_df_sparse = final_cfs_df.copy()
-<<<<<<< HEAD
-            final_cfs_df_sparse = self.do_posthoc_sparsity_enhancement(self.total_CFs, final_cfs_df_sparse, test_instance_df, posthoc_sparsity_param, posthoc_sparsity_algorithm, total_random_inits=self.total_random_inits)
-=======
             final_cfs_df_sparse = self.do_posthoc_sparsity_enhancement(final_cfs_df_sparse, test_instance_df, posthoc_sparsity_param, posthoc_sparsity_algorithm)
->>>>>>> a25a0794
         else:
             final_cfs_df_sparse = None
         # need to check the above code on posthoc sparsity
