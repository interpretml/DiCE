--- conflicted
+++ resolved
@@ -110,19 +110,12 @@
 
         final_cfs_df, test_instance_df, final_cfs_df_sparse = self.find_counterfactuals(query_instance, desired_class, optimizer, learning_rate, min_iter, max_iter, project_iter, loss_diff_thres, loss_converge_maxiter, verbose, init_near_query_instance, tie_random, stopping_threshold, posthoc_sparsity_param, posthoc_sparsity_algorithm)
 
-<<<<<<< HEAD
-        return exp.CounterfactualExamples(self.data_interface, final_cfs_df, test_instance_df, final_cfs_df_sparse, posthoc_sparsity_param, desired_class)
-=======
-        return exp.CounterfactualExamples(data_interface=self.data_interface,
-                                          test_instance=query_instance,
-                                          test_pred=test_pred,
-                                          final_cfs=self.final_cfs,
-                                          final_cfs_preds=self.cfs_preds,
-                                          final_cfs_sparse=self.final_cfs_sparse,
-                                          cfs_preds_sparse=self.cfs_preds_sparse,
-                                          posthoc_sparsity_param=posthoc_sparsity_param,
+        return exp.CounterfactualExamples(self.data_interface, 
+                                          final_cfs_df=final_cfs_df, 
+                                          test_instance_df=test_instance_df, 
+                                          final_cfs_df_sparse = final_cfs_df_sparse, 
+                                          posthoc_sparsity_param=posthoc_sparsity_param, 
                                           desired_class=desired_class)
->>>>>>> 87b811a0
 
     def predict_fn(self, input_instance):
         """prediction function"""
