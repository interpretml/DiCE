--- conflicted
+++ resolved
@@ -24,10 +24,7 @@
         :param model_interface: an interface class to access trained ML model.
         """
         super().__init__(data_interface, model_interface)  # initiating data related parameters
-<<<<<<< HEAD
         self.num_output_nodes = None
-=======
->>>>>>> 16517511
 
         # variables required to generate CFs - see generate_counterfactuals() for more info
         self.cfs = []
@@ -272,13 +269,6 @@
         if self.model.model_type == ModelTypes.Classifier:
             self.num_output_nodes = self.model.get_num_output_nodes2(query_instance)
 
-<<<<<<< HEAD
-        # number of output nodes of ML model
-        if self.model.model_type == ModelTypes.Classifier:
-            self.num_output_nodes = self.model.get_num_output_nodes2(query_instance)
-
-=======
->>>>>>> 16517511
         query_instance = self.label_encode(query_instance)
         query_instance = np.array(query_instance.values[0])
         self.x1 = query_instance
