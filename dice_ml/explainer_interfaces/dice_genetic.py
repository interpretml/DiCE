"""
Module to generate diverse counterfactual explanations based on genetic algorithm
This code is similar to 'GeCo: Quality Counterfactual Explanations in Real Time': https://arxiv.org/pdf/2101.01292.pdf
"""
from dice_ml.explainer_interfaces.explainer_base import ExplainerBase
import numpy as np
import pandas as pd
import random
import timeit
import copy
from sklearn.preprocessing import LabelEncoder

from dice_ml import diverse_counterfactuals as exp
from dice_ml.constants import ModelTypes


class DiceGenetic(ExplainerBase):

    def __init__(self, data_interface, model_interface):
        """Init method

        :param data_interface: an interface class to access data related params.
        :param model_interface: an interface class to access trained ML model.
        """
        super().__init__(data_interface, model_interface)  # initiating data related parameters

        # number of output nodes of ML model
        if self.model.model_type == ModelTypes.Classifier:
            self.num_output_nodes = self.model.get_num_output_nodes2(
                self.data_interface.data_df[0:1][self.data_interface.feature_names])

        # variables required to generate CFs - see generate_counterfactuals() for more info
        self.cfs = []
        self.features_to_vary = []
        self.cf_init_weights = []  # total_CFs, algorithm, features_to_vary
        self.loss_weights = []  # yloss_type, diversity_loss_type, feature_weights
        self.feature_weights_input = ''
        self.population_size = 25

        # Initializing a label encoder to obtain label-encoded values for categorical variables
        self.labelencoder = {}

        self.label_encoded_data = self.data_interface.data_df.copy()

        for column in self.data_interface.categorical_feature_names:
            self.labelencoder[column] = LabelEncoder()
            self.label_encoded_data[column] = self.labelencoder[column].fit_transform(self.data_interface.data_df[column])

        self.predicted_outcome_name = self.data_interface.outcome_name + '_pred'

    def update_hyperparameters(self, proximity_weight, sparsity_weight,
                               diversity_weight, categorical_penalty):
        """Update hyperparameters of the loss function"""

        self.proximity_weight = proximity_weight
        self.sparsity_weight = sparsity_weight
        self.diversity_weight = diversity_weight
        self.categorical_penalty = categorical_penalty

    def do_loss_initializations(self, yloss_type, diversity_loss_type, feature_weights,
                                encoding='one-hot'):
        """Intializes variables related to main loss function"""

        self.loss_weights = [yloss_type, diversity_loss_type, feature_weights]
        # define the loss parts
        self.yloss_type = yloss_type
        self.diversity_loss_type = diversity_loss_type

        # define feature weights
        if feature_weights != self.feature_weights_input:
            self.feature_weights_input = feature_weights
            if feature_weights == "inverse_mad":
                normalized_mads = self.data_interface.get_valid_mads(normalized=False)
                feature_weights = {}
                for feature in normalized_mads:
                    feature_weights[feature] = round(1 / normalized_mads[feature], 2)

            feature_weights_list = []
            if(encoding == 'one-hot'):
                for feature in self.data_interface.encoded_feature_names:
                    if feature in feature_weights:
                        feature_weights_list.append(feature_weights[feature])
                    else:
                        feature_weights_list.append(1.0)
            elif(encoding == 'label'):
                for feature in self.data_interface.feature_names:
                    if feature in feature_weights:
                        feature_weights_list.append(feature_weights[feature])
                    else:
                        # TODO: why is the weight the max value of the encoded feature
                        feature_weights_list.append(self.label_encoded_data[feature].max())
            self.feature_weights_list = [feature_weights_list]

    def do_random_init(self, num_inits, features_to_vary, query_instance, desired_class, desired_range):
        remaining_cfs = np.zeros((num_inits, self.data_interface.number_of_features))
        # kx is the number of valid inits found so far
        kx = 0
        precisions = self.data_interface.get_decimal_precisions()
        while kx < num_inits:
            one_init = np.zeros(self.data_interface.number_of_features)
            for jx, feature in enumerate(self.data_interface.feature_names):
                if feature in features_to_vary:
                    if feature in self.data_interface.continuous_feature_names:
                        one_init[jx] = np.round(np.random.uniform(
                            self.feature_range[feature][0], self.feature_range[feature][1]), precisions[jx])
                    else:
                        one_init[jx] = np.random.choice(self.feature_range[feature])
                else:
                    one_init[jx] = query_instance[jx]
            if(self.is_cf_valid(self.predict_fn_scores(one_init))):
                remaining_cfs[kx] = one_init
                kx += 1
        return remaining_cfs

    def do_KD_init(self, features_to_vary, query_instance, cfs, desired_class, desired_range):
        cfs = self.label_encode(cfs)
        cfs = cfs.reset_index(drop=True)

        self.cfs = np.zeros((self.population_size, self.data_interface.number_of_features))
        for kx in range(self.population_size):
            if kx >= len(cfs):
                break
            one_init = np.zeros(self.data_interface.number_of_features)
            for jx, feature in enumerate(self.data_interface.feature_names):
                if feature not in features_to_vary:
                    one_init[jx] = (query_instance[jx])
                else:
                    if feature in self.data_interface.continuous_feature_names:
                        if self.feature_range[feature][0] <= cfs.iat[kx, jx] <= self.feature_range[feature][1]:
                            one_init[jx] = cfs.iat[kx, jx]
                        else:
                            if self.feature_range[feature][0] <= query_instance[jx] <= self.feature_range[feature][1]:
                                one_init[jx] = query_instance[jx]
                            else:
                                one_init[jx] = np.random.uniform(
                                    self.feature_range[feature][0], self.feature_range[feature][1])
                    else:
                        if cfs.iat[kx, jx] in self.feature_range[feature]:
                            one_init[jx] = cfs.iat[kx, jx]
                        else:
                            if query_instance[jx] in self.feature_range[feature]:
                                one_init[jx] = query_instance[jx]
                            else:
                                one_init[jx] = np.random.choice(self.feature_range[feature])
            self.cfs[kx] = one_init
            kx += 1

        new_array = [tuple(row) for row in self.cfs]
        uniques = np.unique(new_array, axis=0)

        if len(uniques) != self.population_size:
            remaining_cfs = self.do_random_init(
                self.population_size - len(uniques), features_to_vary, query_instance, desired_class, desired_range)
            self.cfs = np.concatenate([uniques, remaining_cfs])

    def do_cf_initializations(self, total_CFs, initialization, algorithm, features_to_vary, desired_range, desired_class,
                              query_instance, query_instance_df_dummies, verbose):
        """Intializes CFs and other related variables."""
        self.cf_init_weights = [total_CFs, algorithm, features_to_vary]

        if algorithm == "RandomInitCF":
            # no. of times to run the experiment with random inits for diversity
            self.total_random_inits = total_CFs
            self.total_CFs = 1  # size of counterfactual set
        else:
            self.total_random_inits = 0
            self.total_CFs = total_CFs  # size of counterfactual set

        # freeze those columns that need to be fixed
        self.features_to_vary = features_to_vary

        # CF initialization
        self.cfs = []
        if initialization == 'random':
            self.cfs = self.do_random_init(
                self.population_size, features_to_vary, query_instance, desired_class, desired_range)

        elif initialization == 'kdtree':
            # Partitioned dataset and KD Tree for each class (binary) of the dataset
            self.dataset_with_predictions, self.KD_tree, self.predictions = \
                self.build_KD_tree(self.data_interface.data_df.copy(),
                                   desired_range, desired_class, self.predicted_outcome_name)
            if self.KD_tree is None:
                self.cfs = self.do_random_init(
                    self.population_size, features_to_vary, query_instance, desired_class, desired_range)

            else:
                num_queries = min(len(self.dataset_with_predictions), self.population_size*self.total_CFs)
                indices = self.KD_tree.query(query_instance_df_dummies, num_queries)[1][0]
                KD_tree_output = self.dataset_with_predictions.iloc[indices].copy()
                self.do_KD_init(features_to_vary, query_instance, KD_tree_output, desired_class, desired_range)

        if verbose:
            print("Initialization complete! Generating counterfactuals...")

    def do_param_initializations(self, total_CFs, initialization, desired_range, desired_class,
                                 query_instance, query_instance_df_dummies, algorithm, features_to_vary,
                                 permitted_range, yloss_type, diversity_loss_type, feature_weights,
                                 proximity_weight, sparsity_weight, diversity_weight, categorical_penalty, verbose):
        if verbose:
            print("Initializing initial parameters to the genetic algorithm...")

        self.feature_range = self.get_valid_feature_range(normalized=False)
        if len(self.cfs) != total_CFs:
            self.do_cf_initializations(
                total_CFs, initialization, algorithm, features_to_vary, desired_range, desired_class,
                query_instance, query_instance_df_dummies, verbose)
        else:
            self.total_CFs = total_CFs
        self.do_loss_initializations(yloss_type, diversity_loss_type, feature_weights, encoding='label')
        self.update_hyperparameters(proximity_weight, sparsity_weight, diversity_weight, categorical_penalty)

    def _generate_counterfactuals(self, query_instance, total_CFs, initialization="kdtree", desired_range=None,
                                  desired_class="opposite", proximity_weight=0.2, sparsity_weight=0.2,
                                  diversity_weight=5.0, categorical_penalty=0.1, algorithm="DiverseCF",
                                  features_to_vary="all", permitted_range=None, yloss_type="hinge_loss",
                                  diversity_loss_type="dpp_style:inverse_dist", feature_weights="inverse_mad",
                                  stopping_threshold=0.5, posthoc_sparsity_param=0.1, posthoc_sparsity_algorithm="binary",
                                  maxiterations=500, thresh=1e-2, verbose=False):
        """Generates diverse counterfactual explanations

        :param query_instance: A dictionary of feature names and values. Test point of interest.
        :param total_CFs: Total number of counterfactuals required.
        :param initialization: Method to use to initialize the population of the genetic algorithm
        :param desired_range: For regression problems. Contains the outcome range to generate counterfactuals in.
        :param desired_class: For classification problems. Desired counterfactual class - can take 0 or 1.
                              Default value is "opposite" to the outcome class of query_instance for binary classification.
        :param proximity_weight: A positive float. Larger this weight, more close the counterfactuals are to the
                                 query_instance.
        :param sparsity_weight: A positive float. Larger this weight, less features are changed from the query_instance.
        :param diversity_weight: A positive float. Larger this weight, more diverse the counterfactuals are.
        :param categorical_penalty: A positive float. A weight to ensure that all levels of a categorical variable sums to 1.
        :param algorithm: Counterfactual generation algorithm. Either "DiverseCF" or "RandomInitCF".
        :param features_to_vary: Either a string "all" or a list of feature names to vary.
        :param permitted_range: Dictionary with continuous feature names as keys and permitted min-max range in list as values.
                                Defaults to the range inferred from training data. If None, uses the parameters initialized
                                in data_interface.
        :param yloss_type: Metric for y-loss of the optimization function. Takes "l2_loss" or "log_loss" or "hinge_loss".
        :param diversity_loss_type: Metric for diversity loss of the optimization function.
                                    Takes "avg_dist" or "dpp_style:inverse_dist".
        :param feature_weights: Either "inverse_mad" or a dictionary with feature names as keys and
                                corresponding weights as values. Default option is "inverse_mad" where the
                                weight for a continuous feature is the inverse of the Median Absolute Devidation (MAD)
                                of the feature's values in the training set; the weight for a categorical feature is
                                equal to 1 by default.
        :param stopping_threshold: Minimum threshold for counterfactuals target class probability.
        :param posthoc_sparsity_param: Parameter for the post-hoc operation on continuous features to enhance sparsity.
        :param posthoc_sparsity_algorithm: Perform either linear or binary search. Takes "linear" or "binary".
                                           Prefer binary search when a feature range is large
                                           (for instance, income varying from 10k to 1000k) and only if the features
                                           share a monotonic relationship with predicted outcome in the model.
        :param maxiterations: Maximum iterations to run the genetic algorithm for.
        :param thresh: The genetic algorithm stops when the difference between the previous best loss and current
                       best loss is less than thresh
        :param verbose: Parameter to determine whether to print 'Diverse Counterfactuals found!'

        :return: A CounterfactualExamples object to store and visualize the resulting counterfactual explanations
                 (see diverse_counterfactuals.py).
        """
        self.start_time = timeit.default_timer()

        features_to_vary = self.setup(features_to_vary, permitted_range, query_instance, feature_weights)

        # Prepares user defined query_instance for DiCE.
        query_instance_orig = query_instance
        query_instance = self.data_interface.prepare_query_instance(query_instance=query_instance)
        query_instance = self.label_encode(query_instance)
        query_instance = np.array(query_instance.values[0])
        self.x1 = query_instance

        # find the predicted value of query_instance
        test_pred = self.predict_fn(query_instance)
        self.test_pred = test_pred

        desired_class = self.misc_init(stopping_threshold, desired_class, desired_range, test_pred)

        query_instance_df_dummies = pd.get_dummies(query_instance_orig)
        for col in pd.get_dummies(self.data_interface.data_df[self.data_interface.feature_names]).columns:
            if col not in query_instance_df_dummies.columns:
                query_instance_df_dummies[col] = 0

        self.do_param_initializations(total_CFs, initialization, desired_range, desired_class, query_instance,
                                      query_instance_df_dummies, algorithm, features_to_vary, permitted_range,
                                      yloss_type, diversity_loss_type, feature_weights, proximity_weight,
                                      sparsity_weight, diversity_weight, categorical_penalty, verbose)

        query_instance_df = self.find_counterfactuals(query_instance, desired_range, desired_class, features_to_vary,
                                                      maxiterations, thresh, verbose)

        return exp.CounterfactualExamples(data_interface=self.data_interface,
                                          test_instance_df=query_instance_df,
                                          final_cfs_df=self.final_cfs_df,
                                          final_cfs_df_sparse=self.final_cfs_df_sparse,
                                          posthoc_sparsity_param=posthoc_sparsity_param,
                                          desired_range=desired_range,
                                          desired_class=desired_class,
                                          model_type=self.model.model_type)

    def predict_fn_scores(self, input_instance):
        """returns predictions"""
        input_instance = self.label_decode(input_instance)
        return self.model.get_output(input_instance)

    def predict_fn(self, input_instance):
        input_instance = self.label_decode(input_instance)
        # TODO this line needs to change---we should not call model.model directly here.
        # That functionality should be in the model class
        output = self.model.model.predict(input_instance)
        return output

    def compute_yloss(self, cfs, desired_range, desired_class):
        """Computes the first part (y-loss) of the loss function."""
        yloss = 0.0
        if self.model.model_type == ModelTypes.Classifier:
            predicted_value = np.array(self.predict_fn_scores(cfs))
            if self.yloss_type == 'hinge_loss':
                maxvalue = np.full((len(predicted_value)), -np.inf)
                for c in range(self.num_output_nodes):
                    if c != desired_class:
                        maxvalue = np.maximum(maxvalue, predicted_value[:, c])
                yloss = np.maximum(0, maxvalue - predicted_value[:, int(desired_class)])
            return yloss

        elif self.model.model_type == ModelTypes.Regressor:
            predicted_value = self.predict_fn(cfs)
            if self.yloss_type == 'hinge_loss':
                yloss = np.zeros(len(predicted_value))
                for i in range(len(predicted_value)):
                    if not desired_range[0] <= predicted_value[i] <= desired_range[1]:
                        yloss[i] = min(abs(predicted_value[i] - desired_range[0]), abs(predicted_value[i] - desired_range[1]))
            return yloss

    def compute_proximity_loss(self, x_hat_unnormalized, query_instance_normalized):
        """Compute weighted distance between two vectors."""
        x_hat = self.data_interface.normalize_data(x_hat_unnormalized)
        feature_weights = np.array([self.feature_weights_list[0][i] for i in self.data_interface.continuous_feature_indexes])
        product = np.multiply((abs(x_hat - query_instance_normalized)[:, [self.data_interface.continuous_feature_indexes]]),
                              feature_weights)
        product = product.reshape(-1, product.shape[-1])
        proximity_loss = np.sum(product, axis=1)
        return proximity_loss

    def compute_sparsity_loss(self, cfs):
        """Compute weighted distance between two vectors."""
        sparsity_loss = np.count_nonzero(cfs - self.x1, axis=1)
        return sparsity_loss

    def compute_loss(self, cfs, desired_range, desired_class):
        """Computes the overall loss"""
        self.yloss = self.compute_yloss(cfs, desired_range, desired_class)
        query_instance_normalized = self.data_interface.normalize_data(self.x1)
        query_instance_normalized = query_instance_normalized.astype('float')
        self.proximity_loss = self.compute_proximity_loss(cfs, query_instance_normalized) if self.proximity_weight > 0 else 0.0
        self.sparsity_loss = self.compute_sparsity_loss(cfs) if self.sparsity_weight > 0 else 0.0
        self.loss = np.reshape(np.array(self.yloss + (self.proximity_weight * self.proximity_loss) +
                                        self.sparsity_weight * self.sparsity_loss), (-1, 1))
        index = np.reshape(np.arange(len(cfs)), (-1, 1))
        self.loss = np.concatenate([index, self.loss], axis=1)
        return self.loss

    def mate(self, k1, k2, features_to_vary, query_instance):
        """Performs mating and produces new offsprings"""
        # chromosome for offspring
        one_init = np.zeros(self.data_interface.number_of_features)
        for j in range(self.data_interface.number_of_features):
            gp1 = k1[j]
            gp2 = k2[j]
            feat_name = self.data_interface.feature_names[j]

            # random probability
            prob = random.random()

            if prob < 0.40:
                # if prob is less than 0.40, insert gene from parent 1
                one_init[j] = gp1
            elif prob < 0.80:
                # if prob is between 0.40 and 0.80, insert gene from parent 2
                one_init[j] = gp2
            else:
                # otherwise insert random gene(mutate) for maintaining diversity
                if feat_name in features_to_vary:
                    if feat_name in self.data_interface.continuous_feature_names:
                        one_init[j] = np.random.uniform(self.feature_range[feat_name][0], self.feature_range[feat_name][0])
                    else:
                        one_init[j] = np.random.choice(self.feature_range[feat_name])
                else:
                    one_init[j] = query_instance[j]
        return one_init

    def find_counterfactuals(self, query_instance, desired_range, desired_class,
                             features_to_vary, maxiterations, thresh, verbose):
        """Finds counterfactuals by generating cfs through the genetic algorithm"""
        population = self.cfs.copy()
        iterations = 0
        previous_best_loss = -np.inf
        current_best_loss = np.inf
        stop_cnt = 0
        cfs_preds = [np.inf]*self.total_CFs
        to_pred = None

        while iterations < maxiterations and self.total_CFs > 0:
<<<<<<< HEAD
            if abs(previous_best_loss - current_best_loss) <= thresh and (self.model.model_type == ModelTypes.Classifier and all(i == desired_class for i in cfs_preds) or (self.model.model_type == ModelTypes.Regressor and all(desired_range[0] <= i <= desired_range[1] for i in cfs_preds))):
=======
            if abs(previous_best_loss - current_best_loss) <= thresh and \
                (self.model.model_type == 'classifier' and all(i == desired_class for i in cfs_preds) or
                    (self.model.model_type == 'regressor' and
                     all(desired_range[0] <= i <= desired_range[1] for i in cfs_preds))):
>>>>>>> 163a6846
                stop_cnt += 1
            else:
                stop_cnt = 0
            if stop_cnt >= 5:
                break
            previous_best_loss = current_best_loss
            population = np.unique(tuple(map(tuple, population)), axis=0)

            population_fitness = self.compute_loss(population, desired_range, desired_class)
            population_fitness = population_fitness[population_fitness[:, 1].argsort()]

            current_best_loss = population_fitness[0][1]
            to_pred = np.array([population[int(tup[0])] for tup in population_fitness[:self.total_CFs]])
            if self.total_CFs > 0:
                cfs_preds = self.predict_fn(to_pred)

            # self.total_CFS of the next generation obtained from the fittest members of current generation
            top_members = self.total_CFs
            new_generation_1 = np.array([population[int(tup[0])] for tup in population_fitness[:top_members]])

            # rest of the next generation obtained from top 50% of fittest members of current generation
            rest_members = self.population_size - top_members
            new_generation_2 = np.zeros((rest_members, self.data_interface.number_of_features))
            for new_gen_idx in range(rest_members):
                parent1 = random.choice(population[:int(len(population) / 2)])
                parent2 = random.choice(population[:int(len(population) / 2)])
                child = self.mate(parent1, parent2, features_to_vary, query_instance)
                new_generation_2[new_gen_idx] = child

            if self.total_CFs > 0:
                population = np.concatenate([new_generation_1, new_generation_2])
            else:
                population = new_generation_2
            iterations += 1

        self.cfs_preds = []
        self.final_cfs = []
        i = 0
        while i < self.total_CFs:
            predictions = self.predict_fn_scores(population[i])[0]
            if self.is_cf_valid(predictions):
                self.final_cfs.append(population[i])
                if not isinstance(predictions, float) and len(predictions) > 1:
                    self.cfs_preds.append(np.argmax(predictions))
                else:
                    self.cfs_preds.append(predictions)
            i += 1

        # converting to dataframe
        query_instance_df = self.label_decode(query_instance)
        query_instance_df[self.data_interface.outcome_name] = self.test_pred
        self.final_cfs_df = self.label_decode_cfs(self.final_cfs)
        self.final_cfs_df_sparse = copy.deepcopy(self.final_cfs_df)

        if self.final_cfs_df is not None:
            self.final_cfs_df[self.data_interface.outcome_name] = self.cfs_preds
            self.final_cfs_df_sparse[self.data_interface.outcome_name] = self.cfs_preds
            self.round_to_precision()

        self.elapsed = timeit.default_timer() - self.start_time
        m, s = divmod(self.elapsed, 60)

        if verbose:
            if len(self.final_cfs) == self.total_CFs:
                print('Diverse Counterfactuals found! total time taken: %02d' %
                      m, 'min %02d' % s, 'sec')
            else:
                print('Only %d (required %d) ' % (len(self.final_cfs), self.total_CFs),
                      'Diverse Counterfactuals found for the given configuation, perhaps ',
                      'change the query instance or the features to vary...'  '; total time taken: %02d' % m,
                      'min %02d' % s, 'sec')

        return query_instance_df

    def label_encode(self, input_instance):
        for column in self.data_interface.categorical_feature_names:
            input_instance[column] = self.labelencoder[column].transform(input_instance[column])
        return input_instance

    def label_decode(self, labelled_input):
        """Transforms label encoded data back to categorical values
        """
        num_to_decode = 1
        if len(labelled_input.shape) > 1:
            num_to_decode = len(labelled_input)
        else:
            labelled_input = [labelled_input]

        input_instance = []

        for j in range(num_to_decode):
            temp = {}
            for i in range(len(labelled_input[j])):
                if self.data_interface.feature_names[i] in self.data_interface.categorical_feature_names:
                    enc = self.labelencoder[self.data_interface.feature_names[i]]
                    val = enc.inverse_transform(np.array([labelled_input[j][i]], dtype=np.int32))
                    temp[self.data_interface.feature_names[i]] = val[0]
                else:
                    temp[self.data_interface.feature_names[i]] = labelled_input[j][i]
            input_instance.append(temp)
        input_instance_df = pd.DataFrame(input_instance, columns=self.data_interface.feature_names)
        return input_instance_df

    def label_decode_cfs(self, cfs_arr):
        ret_df = None
        if cfs_arr is None:
            return None
        for cf in cfs_arr:
            df = self.label_decode(cf)
            if ret_df is None:
                ret_df = df
            else:
                ret_df = ret_df.append(df)
        return ret_df

    def get_valid_feature_range(self, normalized=False):
        ret = self.data_interface.get_valid_feature_range(self.feature_range, normalized=normalized)
        for feat_name in self.data_interface.categorical_feature_names:
            ret[feat_name] = self.labelencoder[feat_name].transform(ret[feat_name])
        return ret<|MERGE_RESOLUTION|>--- conflicted
+++ resolved
@@ -399,14 +399,10 @@
         to_pred = None
 
         while iterations < maxiterations and self.total_CFs > 0:
-<<<<<<< HEAD
-            if abs(previous_best_loss - current_best_loss) <= thresh and (self.model.model_type == ModelTypes.Classifier and all(i == desired_class for i in cfs_preds) or (self.model.model_type == ModelTypes.Regressor and all(desired_range[0] <= i <= desired_range[1] for i in cfs_preds))):
-=======
             if abs(previous_best_loss - current_best_loss) <= thresh and \
-                (self.model.model_type == 'classifier' and all(i == desired_class for i in cfs_preds) or
-                    (self.model.model_type == 'regressor' and
+                (self.model.model_type == ModelTypes.Classifier and all(i == desired_class for i in cfs_preds) or
+                    (self.model.model_type == ModelTypes.Regressor and
                      all(desired_range[0] <= i <= desired_range[1] for i in cfs_preds))):
->>>>>>> 163a6846
                 stop_cnt += 1
             else:
                 stop_cnt = 0
