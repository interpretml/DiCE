--- conflicted
+++ resolved
@@ -9,14 +9,9 @@
 
 # for data transformations
 from sklearn.preprocessing import FunctionTransformer
-<<<<<<< HEAD
-
-def load_adult_income_dataset():
-=======
 from sklearn.model_selection import train_test_split
 
 def load_adult_income_dataset(only_train=True):
->>>>>>> a25a0794
     """Loads adult income dataset from https://archive.ics.uci.edu/ml/datasets/Adult and prepares the data for data analysis based on https://rpubs.com/H_Zhu/235617
 
     :return adult_data: returns preprocessed adult income dataset.
@@ -68,11 +63,8 @@
         train, _ = train_test_split(adult_data, test_size=0.2, random_state=17)
         adult_data = train.reset_index(drop=True)
 
-<<<<<<< HEAD
-=======
     return adult_data
 
->>>>>>> a25a0794
 def get_adult_income_modelpath(backend='TF1'):
     pkg_path = dice_ml.__path__[0]
     model_ext = '.h5' if 'TF' in backend else '.pth'
@@ -161,11 +153,8 @@
     def initialize_transform_func(self):
         if self.func == 'ohe-min-max':
             self.data_transformer = FunctionTransformer(func=ohe_min_max_transformation, kw_args=self.kw_args)
-<<<<<<< HEAD
         elif self.func == None: # identity transformation
             self.data_transformer = FunctionTransformer(func=self.func, kw_args=None) # add more ready-to-use transformers (such as label-encoding) in elif loops.
-=======
->>>>>>> a25a0794
         else:
             self.data_transformer = FunctionTransformer(func=self.func, kw_args=self.kw_args) # add more ready-to-use transformers (such as label-encoding) in elif loops.
 
