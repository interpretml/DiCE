--- conflicted
+++ resolved
@@ -36,14 +36,10 @@
 
 class CounterfactualExamples:
     """A class to store and visualize the resulting counterfactual explanations."""
-
-<<<<<<< HEAD
-    def __init__(self, data_interface=None, final_cfs_df=None, test_instance_df=None, final_cfs_df_sparse=None, posthoc_sparsity_param=0, desired_range=None, desired_class="opposite", model_type=ModelTypes.Classifier):
-=======
     def __init__(self, data_interface=None, final_cfs_df=None, test_instance_df=None,
                  final_cfs_df_sparse=None, posthoc_sparsity_param=0,
-                 desired_range=None, desired_class="opposite", model_type='classifier'):
->>>>>>> 163a6846
+                 desired_range=None, desired_class="opposite",
+                 model_type=ModelTypes.Classifier):
 
         self.data_interface = data_interface
         self.final_cfs_df = final_cfs_df
