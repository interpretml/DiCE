import numpy as np
import pandas as pd
import copy
from IPython.display import display

import json
import dice_ml.utils.serialize


class CounterfactualExamples:
    """A class to store and visualize the resulting counterfactual explanations."""

<<<<<<< HEAD
    def __init__(self, data_interface=None, final_cfs_df=None, test_instance_df=None, test_instance_pred=None,  final_cfs_df_sparse=None, posthoc_sparsity_param=0, desired_range=None, desired_class="opposite", model_type='classifier'):
=======

    def __init__(self, data_interface=None, final_cfs_df=None, test_instance_df=None, final_cfs_df_sparse=None, posthoc_sparsity_param=0, desired_range=None, desired_class="opposite", model_type='classifier'):
>>>>>>> a25a0794

        self.data_interface = data_interface
        self.final_cfs_df = final_cfs_df
        self.test_instance_df = test_instance_df
        self.final_cfs_df_sparse = final_cfs_df_sparse
<<<<<<< HEAD
        self.model_type = model_type
        self.desired_class = desired_class
        self.desired_range = desired_range
=======

>>>>>>> a25a0794
        self.final_cfs_list = None
        self.posthoc_sparsity_param = posthoc_sparsity_param # might be useful for future additions

        self.test_pred = self.test_instance_df[self.data_interface.outcome_name].iloc[0]
        if model_type == 'classifier':
            if desired_class == "opposite":
                self.new_outcome = 1.0 - round(self.test_pred)
            else:
                self.new_outcome = desired_class
        elif model_type == 'regressor':
            self.new_outcome = desired_range

    def visualize_as_dataframe(self, display_sparse_df=True, show_only_changes=False):
        # original instance
        print('Query instance (original outcome : %i)' %round(self.test_pred))
        display(self.test_instance_df) #  works only in Jupyter notebook
        if len(self.final_cfs_df) > 0:
            if self.posthoc_sparsity_param == None:
                print('\nCounterfactual set (new outcome: {0})'.format(self.new_outcome))
                self.display_df(self.final_cfs_df, show_only_changes)

            elif 'data_df' in self.data_interface.__dict__ and display_sparse_df==True and self.final_cfs_df_sparse is not None:
                # CFs
                print('\nDiverse Counterfactual set (new outcome: ', self.new_outcome)
                self.display_df(self.final_cfs_df_sparse, show_only_changes)


            elif 'data_df' in self.data_interface.__dict__ and display_sparse_df==True and self.final_cfs_df_sparse is None:
                print('\nPlease specify a valid posthoc_sparsity_param to perform sparsity correction.. displaying Diverse Counterfactual set without sparsity correction (new outcome : %i)' %(self.new_outcome))
                self.display_df(self.final_cfs_df, show_only_changes)

            elif 'data_df' not in self.data_interface.__dict__: # for private data
                print('\nDiverse Counterfactual set without sparsity correction since only metadata about each feature is available (new outcome: ', self.new_outcome)
                self.display_df(self.final_cfs_df, show_only_changes)

            else:
                # CFs
                print('\nDiverse Counterfactual set without sparsity correction (new outcome: ', self.new_outcome)
                self.display_df(self.final_cfs_df, show_only_changes)
        else:
            print('\nNo counterfactuals found!')

    def display_df(self, df, show_only_changes):
        if show_only_changes is False:
            display(df)  # works only in Jupyter notebook
        else:
            newdf = df.values.tolist()
            org = self.test_instance_df.values.tolist()[0]
            for ix in range(df.shape[0]):
                for jx in range(len(org)):
                    if newdf[ix][jx] == org[jx]:
                        newdf[ix][jx] = '-'
                    else:
                        newdf[ix][jx] = str(newdf[ix][jx])
            display(pd.DataFrame(newdf, columns=df.columns))  # works only in Jupyter notebook

    def visualize_as_list(self, display_sparse_df=True, show_only_changes=False):
        # original instance
        print('Query instance (original outcome : %i)' %round(self.test_pred))
        print(self.test_instance_df.values.tolist()[0])

        if len(self.final_cfs) > 0:
            if self.posthoc_sparsity_param == None:
                print('\nCounterfactual set (new outcome : %i)' %(self.new_outcome))
                self.print_list(self.final_cfs_df.values.tolist(), show_only_changes)

            elif 'data_df' in self.data_interface.__dict__ and display_sparse_df==True and self.final_cfs_df_sparse is not None:
                # CFs
                print('\nDiverse Counterfactual set (new outcome : %i)' %(self.new_outcome))
                self.print_list(self.final_cfs_df_sparse.values.tolist(), show_only_changes)

            elif 'data_df' in self.data_interface.__dict__ and display_sparse_df==True and self.final_cfs_df_sparse is None:
                print('\nPlease specify a valid posthoc_sparsity_param to perform sparsity correction.. displaying Diverse Counterfactual set without sparsity correction (new outcome : %i)' %(self.new_outcome))
                self.print_list(self.final_cfs_df.values.tolist(), show_only_changes)

            elif 'data_df' not in self.data_interface.__dict__: # for private data
                print('\nDiverse Counterfactual set without sparsity correction since only metadata about each feature is available (new outcome : %i)' %(self.new_outcome))
                self.print_list(self.final_cfs_df.values.tolist(), show_only_changes)

            else:
                # CFs
                print('\nDiverse Counterfactual set without sparsity correction (new outcome : %i)' %(self.new_outcome))
                self.print_list(self.final_cfs_df.values.tolist(), show_only_changes)
        else:
            print('\n0 counterfactuals found!')

    def print_list(self, li, show_only_changes):
        if show_only_changes is False:
            for ix in range(len(li)):
                print(li[ix])
        else:
            newli = copy.deepcopy(li)
            org = self.test_instance_df.values.tolist()[0]
            for ix in range(len(newli)):
                for jx in range(len(newli[ix])):
                    if newli[ix][jx] == org[jx]:
                        newli[ix][jx] = '-'
                print(newli[ix])

    def to_json(self):
        if self.final_cfs_df_sparse is not None:
            df = self.final_cfs_df_sparse
        else:
            df = self.final_cfs_df
        obj = {'model_type': self.model_type,
               'desired_class': self.desired_class,
               'desired_range': self.desired_range,
               'test_instance_df': self.test_instance_df,
               'final_cfs_df': df}
        return json.dumps(obj, default=dice_ml.utils.serialize.json_converter)<|MERGE_RESOLUTION|>--- conflicted
+++ resolved
@@ -10,24 +10,16 @@
 class CounterfactualExamples:
     """A class to store and visualize the resulting counterfactual explanations."""
 
-<<<<<<< HEAD
-    def __init__(self, data_interface=None, final_cfs_df=None, test_instance_df=None, test_instance_pred=None,  final_cfs_df_sparse=None, posthoc_sparsity_param=0, desired_range=None, desired_class="opposite", model_type='classifier'):
-=======
-
     def __init__(self, data_interface=None, final_cfs_df=None, test_instance_df=None, final_cfs_df_sparse=None, posthoc_sparsity_param=0, desired_range=None, desired_class="opposite", model_type='classifier'):
->>>>>>> a25a0794
 
         self.data_interface = data_interface
         self.final_cfs_df = final_cfs_df
         self.test_instance_df = test_instance_df
         self.final_cfs_df_sparse = final_cfs_df_sparse
-<<<<<<< HEAD
         self.model_type = model_type
         self.desired_class = desired_class
         self.desired_range = desired_range
-=======
 
->>>>>>> a25a0794
         self.final_cfs_list = None
         self.posthoc_sparsity_param = posthoc_sparsity_param # might be useful for future additions
 
