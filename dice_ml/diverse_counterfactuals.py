import numpy as np
import pandas as pd
import copy
from IPython.display import display

import json
import dice_ml.utils.serialize


class CounterfactualExamples:
    """A class to store and visualize the resulting counterfactual explanations."""


<<<<<<< HEAD
    def __init__(self, data_interface, final_cfs_df, test_instance_df, test_instance_pred,  final_cfs_df_sparse, posthoc_sparsity_param=0, desired_range=None, desired_class="opposite", encoding='one-hot', model_type='classifier'):
=======
    def __init__(self, data_interface=None, final_cfs_df=None, test_instance_df=None, final_cfs_df_sparse=None, posthoc_sparsity_param=0, desired_range=None, desired_class="opposite", model_type='classifier'):
>>>>>>> 9ed3221c

        self.data_interface = data_interface
        self.final_cfs_df = final_cfs_df
        self.test_instance_df = test_instance_df
        self.final_cfs_df_sparse = final_cfs_df_sparse
        self.model_type = model_type
        self.desired_class = desired_class
        self.desired_range = desired_range
        self.final_cfs_list = None
        self.posthoc_sparsity_param = posthoc_sparsity_param # might be useful for future additions

        self.test_pred = test_instance_pred # self.test_instance_df[self.data_interface.outcome_name].iloc[0]
        if model_type == 'classifier':
            if desired_class == "opposite":
                self.new_outcome = 1.0 - round(self.test_pred)
            else:
                self.new_outcome = desired_class
        elif model_type == 'regressor':
            self.new_outcome = desired_range

    def visualize_as_dataframe(self, display_sparse_df=True, show_only_changes=False):
        # original instance
        print('Query instance (original outcome : %i)' %round(self.test_pred))
        display(self.test_instance_df) #  works only in Jupyter notebook
        if len(self.final_cfs_df) > 0:
            if self.posthoc_sparsity_param == None:
                print('\nCounterfactual set (new outcome: {0})'.format(self.new_outcome))
                self.display_df(self.final_cfs_df, show_only_changes)

            elif 'data_df' in self.data_interface.__dict__ and display_sparse_df==True and self.final_cfs_df_sparse is not None:
                # CFs
                print('\nDiverse Counterfactual set (new outcome: ', self.new_outcome)
                self.display_df(self.final_cfs_df_sparse, show_only_changes)


            elif 'data_df' in self.data_interface.__dict__ and display_sparse_df==True and self.final_cfs_df_sparse is None:
                print('\nPlease specify a valid posthoc_sparsity_param to perform sparsity correction.. displaying Diverse Counterfactual set without sparsity correction (new outcome : %i)' %(self.new_outcome))
                self.display_df(self.final_cfs_df, show_only_changes)

            elif 'data_df' not in self.data_interface.__dict__: # for private data
                print('\nDiverse Counterfactual set without sparsity correction since only metadata about each feature is available (new outcome: ', self.new_outcome)
                self.display_df(self.final_cfs_df, show_only_changes)

            else:
                # CFs
                print('\nDiverse Counterfactual set without sparsity correction (new outcome: ', self.new_outcome)
                self.display_df(self.final_cfs_df, show_only_changes)
        else:
            print('\nNo counterfactuals found!')

    def display_df(self, df, show_only_changes):
        if show_only_changes is False:
            display(df)  # works only in Jupyter notebook
        else:
            newdf = df.values.tolist()
            org = self.test_instance_df.values.tolist()[0]
            for ix in range(df.shape[0]):
                for jx in range(len(org)):
                    if newdf[ix][jx] == org[jx]:
                        newdf[ix][jx] = '-'
                    else:
                        newdf[ix][jx] = str(newdf[ix][jx])
            display(pd.DataFrame(newdf, columns=df.columns))  # works only in Jupyter notebook

    def visualize_as_list(self, display_sparse_df=True, show_only_changes=False):
        # original instance
        print('Query instance (original outcome : %i)' %round(self.test_pred))
        print(self.test_instance_df.values.tolist()[0])

        if len(self.final_cfs) > 0:
            if self.posthoc_sparsity_param == None:
                print('\nCounterfactual set (new outcome : %i)' %(self.new_outcome))
                self.print_list(self.final_cfs_df.values.tolist(), show_only_changes)

            elif 'data_df' in self.data_interface.__dict__ and display_sparse_df==True and self.final_cfs_df_sparse is not None:
                # CFs
                print('\nDiverse Counterfactual set (new outcome : %i)' %(self.new_outcome))
                self.print_list(self.final_cfs_df_sparse.values.tolist(), show_only_changes)

            elif 'data_df' in self.data_interface.__dict__ and display_sparse_df==True and self.final_cfs_df_sparse is None:
                print('\nPlease specify a valid posthoc_sparsity_param to perform sparsity correction.. displaying Diverse Counterfactual set without sparsity correction (new outcome : %i)' %(self.new_outcome))
                self.print_list(self.final_cfs_df.values.tolist(), show_only_changes)

            elif 'data_df' not in self.data_interface.__dict__: # for private data
                print('\nDiverse Counterfactual set without sparsity correction since only metadata about each feature is available (new outcome : %i)' %(self.new_outcome))
                self.print_list(self.final_cfs_df.values.tolist(), show_only_changes)

            else:
                # CFs
                print('\nDiverse Counterfactual set without sparsity correction (new outcome : %i)' %(self.new_outcome))
                self.print_list(self.final_cfs_df.values.tolist(), show_only_changes)
        else:
            print('\n0 counterfactuals found!')

    def print_list(self, li, show_only_changes):
        if show_only_changes is False:
            for ix in range(len(li)):
                print(li[ix])
        else:
            newli = copy.deepcopy(li)
            org = self.test_instance_df.values.tolist()[0]
            for ix in range(len(newli)):
                for jx in range(len(newli[ix])):
                    if newli[ix][jx] == org[jx]:
                        newli[ix][jx] = '-'
                print(newli[ix])

    def to_json(self):
        if self.final_cfs_df_sparse is not None:
            df = self.final_cfs_df_sparse
        else:
            df = self.final_cfs_df
        obj = {'model_type': self.model_type,
               'desired_class': self.desired_class,
               'desired_range': self.desired_range,
               'test_instance_df': self.test_instance_df,
               'test_instance_pred': self.test_pred,
               'final_cfs_df': df}
        return json.dumps(obj, default=dice_ml.utils.serialize.json_converter)<|MERGE_RESOLUTION|>--- conflicted
+++ resolved
@@ -10,12 +10,7 @@
 class CounterfactualExamples:
     """A class to store and visualize the resulting counterfactual explanations."""
 
-
-<<<<<<< HEAD
-    def __init__(self, data_interface, final_cfs_df, test_instance_df, test_instance_pred,  final_cfs_df_sparse, posthoc_sparsity_param=0, desired_range=None, desired_class="opposite", encoding='one-hot', model_type='classifier'):
-=======
-    def __init__(self, data_interface=None, final_cfs_df=None, test_instance_df=None, final_cfs_df_sparse=None, posthoc_sparsity_param=0, desired_range=None, desired_class="opposite", model_type='classifier'):
->>>>>>> 9ed3221c
+    def __init__(self, data_interface=None, final_cfs_df=None, test_instance_df=None, test_instance_pred=None,  final_cfs_df_sparse=None, posthoc_sparsity_param=0, desired_range=None, desired_class="opposite", model_type='classifier'):
 
         self.data_interface = data_interface
         self.final_cfs_df = final_cfs_df
