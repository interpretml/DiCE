--- conflicted
+++ resolved
@@ -5,11 +5,8 @@
 import pickle
 import numpy as np
 from dice_ml.utils.helpers import DataTransfomer
-<<<<<<< HEAD
 from dice_ml.constants import ModelTypes
-=======
 from dice_ml.utils.exception import SystemException
->>>>>>> d010d4b1
 
 
 class BaseModel:
@@ -49,16 +46,11 @@
         array of predicted value for a regressor.
         """
         input_instance = self.transformer.transform(input_instance)
-<<<<<<< HEAD
-        if self.model_type == ModelTypes.Classifier:
-            return self.model.predict_proba(input_instance)
-=======
         if model_score:
-            if self.model_type == "classifier":
+            if self.model_type == ModelTypes.Classifier:
                 return self.model.predict_proba(input_instance)
             else:
                 return self.model.predict(input_instance)
->>>>>>> d010d4b1
         else:
             return self.model.predict(input_instance)
 
