"""Module containing a template class as an interface to ML model.
   Subclasses implement model interfaces for different ML frameworks such as TensorFlow, PyTorch OR Sklearn.
   All model interface methods are in dice_ml.model_interfaces"""

import pickle
import numpy as np
from dice_ml.utils.helpers import DataTransfomer

class BaseModel:

    def __init__(self, model=None, model_path='', backend='', func=None):
        """Init method

        :param model: trained ML Model.
        :param model_path: path to trained model.
<<<<<<< HEAD
        :param backend: ML framework. For frameworks other than TensorFlow or PyTorch, or for implementations other than standard DiCE (https://arxiv.org/pdf/1905.07697.pdf), provide both the module and class names as module_name.class_name. For instance, if there is a model interface class "SklearnModel" in module "sklearn_model.py" inside the subpackage dice_ml.model_interfaces, then backend parameter should be "sklearn_model.SklearnModel".
        :param func: function transformation required for ML model
=======
        :param backend: ML framework. For frameworks other than TensorFlow, PyTorch, or Sklearn, or for implementations other than standard DiCE (https://arxiv.org/pdf/1905.07697.pdf), provide both the module and class names as module_name.class_name. For instance, if there is a model interface class "XGBoostModel" in module "xgboost_model.py" inside the subpackage dice_ml.model_interfaces, then backend parameter should be "xgboost_model.XGBoostModel".
>>>>>>> 87b811a0
        """

        self.model = model
        self.model_path = model_path
        self.backend = backend
        self.transformer = DataTransfomer(func) # calls FunctionTransformer of scikit-learn internally (https://scikit-learn.org/stable/modules/generated/sklearn.preprocessing.FunctionTransformer.html)

    def load_model(self):
        if self.model_path != '':
            with open(self.model_path, 'rb') as filehandle:
                self.model = pickle.load(filehandle)

    def get_output(self, input_instance):
        """returns prediction probabilities"""
        return self.model.predict_proba(input_instance)

    def get_gradient(self):
        raise NotImplementedError

    def get_num_output_nodes(self, inp_size):
        temp_input = np.transpose(np.array([np.random.uniform(0, 1) for i in range(inp_size)]).reshape(-1, 1))
        return self.get_output(temp_input).shape[1]<|MERGE_RESOLUTION|>--- conflicted
+++ resolved
@@ -13,12 +13,8 @@
 
         :param model: trained ML Model.
         :param model_path: path to trained model.
-<<<<<<< HEAD
         :param backend: ML framework. For frameworks other than TensorFlow or PyTorch, or for implementations other than standard DiCE (https://arxiv.org/pdf/1905.07697.pdf), provide both the module and class names as module_name.class_name. For instance, if there is a model interface class "SklearnModel" in module "sklearn_model.py" inside the subpackage dice_ml.model_interfaces, then backend parameter should be "sklearn_model.SklearnModel".
         :param func: function transformation required for ML model
-=======
-        :param backend: ML framework. For frameworks other than TensorFlow, PyTorch, or Sklearn, or for implementations other than standard DiCE (https://arxiv.org/pdf/1905.07697.pdf), provide both the module and class names as module_name.class_name. For instance, if there is a model interface class "XGBoostModel" in module "xgboost_model.py" inside the subpackage dice_ml.model_interfaces, then backend parameter should be "xgboost_model.XGBoostModel".
->>>>>>> 87b811a0
         """
 
         self.model = model
