--- conflicted
+++ resolved
@@ -76,8 +76,6 @@
                                 #     ) if x not in np.array([self.outcome_name])]
 
         # should move the below snippet to model agnostic dice interfaces
-<<<<<<< HEAD
-=======
                                 # # Initializing a label encoder to obtain label-encoded values for categorical variables
                                 # self.labelencoder = {}
                                 #
@@ -86,7 +84,6 @@
                                 # for column in self.categorical_feature_names:
                                 #     self.labelencoder[column] = LabelEncoder()
                                 #     self.label_encoded_data[column] = self.labelencoder[column].fit_transform(self.data_df[column])
->>>>>>> a25a0794
 
         self.permitted_range = self.get_features_range()
         if 'permitted_range' in params:
@@ -125,11 +122,8 @@
         for feature_name in self.continuous_feature_names:
             ranges[feature_name] = [
                 self.data_df[feature_name].min(), self.data_df[feature_name].max()]
-<<<<<<< HEAD
         for feature_name in self.categorical_feature_names:
             ranges[feature_name] = self.data_df[feature_name].unique()
-=======
->>>>>>> a25a0794
         return ranges
 
     def get_data_type(self, col):
@@ -173,8 +167,7 @@
                                            df[feature_name] * (max_value - min_value)) + min_value
         return result
 
-<<<<<<< HEAD
-    def get_valid_feature_range(self, normalized=True):
+    def get_valid_feature_range2(self, normalized=True):
         """Gets the min/max value of features in normalized or de-normalized
         form. Assumes that all features are already encoded to numerical form
         such that the number of features remains the same.
@@ -205,8 +198,6 @@
                 feature_range[feature_name] =  self.permitted_range[feature_name]
         return feature_range
 
-=======
->>>>>>> a25a0794
     def get_minx_maxx(self, normalized=True):
         """Gets the min/max value of features in normalized or de-normalized form."""
         minx = np.array([[0.0] * len(self.ohe_encoded_feature_names)])
@@ -310,21 +301,12 @@
         encoded_categorical_feature_indexes = self.get_encoded_categorical_feature_indexes()
         flattened_indexes = [item for sublist in encoded_categorical_feature_indexes for item in sublist]
         encoded_continuous_feature_indexes = [ix for ix in range(len(minx[0])) if ix not in flattened_indexes]
-<<<<<<< HEAD
 
         # min and max for continuous features in original scale
         org_minx, org_maxx = self.get_minx_maxx(normalized=False)
         cont_minx = list(org_minx[0][encoded_continuous_feature_indexes])
         cont_maxx = list(org_maxx[0][encoded_continuous_feature_indexes])
 
-=======
-
-        # min and max for continuous features in original scale
-        org_minx, org_maxx = self.get_minx_maxx(normalized=False)
-        cont_minx = list(org_minx[0][encoded_continuous_feature_indexes])
-        cont_maxx = list(org_maxx[0][encoded_continuous_feature_indexes])
-
->>>>>>> a25a0794
         # decimal precisions for continuous features
         cont_precisions = [self.get_decimal_precisions()[ix] for ix in range(len(self.continuous_feature_names))]
 
@@ -391,13 +373,9 @@
     def get_decimal_precisions(self, output_type="list"):
         """"Gets the precision of continuous features in the data."""
         # if the precision of a continuous feature is not given, we use the maximum precision of the modes to capture the precision of majority of values in the column.
-<<<<<<< HEAD
         precisions_dict = defaultdict(int)
         precisions = [0] * len(self.feature_names)
         #precisions = [0] * len(self.continuous_feature_names)
-=======
-        precisions = [0] * len(self.continuous_feature_names)
->>>>>>> a25a0794
         for ix, col in enumerate(self.continuous_feature_names):
             if ((self.continuous_features_precision is not None) and (col in self.continuous_features_precision)):
                 precisions[ix] = self.continuous_features_precision[col]
