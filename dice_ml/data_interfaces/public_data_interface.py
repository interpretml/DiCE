"""Module containing all required information about the raw or transformed public data."""

import pandas as pd
import numpy as np
from sklearn.model_selection import train_test_split
import logging

import tensorflow as tf
from sklearn.preprocessing import LabelEncoder


class PublicData:
    """A data interface for public data."""

    def __init__(self, params):
        """Init method

        :param dataframe: The train dataframe used by explainer method.
        :param continuous_features: List of names of continuous features. The remaining features are categorical features.
        :param outcome_name: Outcome feature name.
        :param permitted_range (optional): Dictionary with feature names as keys and permitted range in list as values. Defaults to the range inferred from training data.
        :param continuous_features_precision (optional): Dictionary with feature names as keys and precisions as values.
        :param data_name (optional): Dataset name

        """

        if isinstance(params['dataframe'], pd.DataFrame):
            self.data_df = params['dataframe']
        else:
            raise ValueError("should provide a pandas dataframe")

        if type(params['continuous_features']) is list:
            self.continuous_feature_names = params['continuous_features']
        else:
            raise ValueError(
                "should provide the name(s) of continuous features in the data")

        if type(params['outcome_name']) is str:
            self.outcome_name = params['outcome_name']
        else:
            raise ValueError("should provide the name of outcome feature")

        self.categorical_feature_names = [name for name in self.data_df.columns.tolist(
        ) if name not in self.continuous_feature_names + [self.outcome_name]]

        self.feature_names = [
            name for name in self.data_df.columns.tolist() if name != self.outcome_name]

        self.continuous_feature_indexes = [self.data_df.columns.get_loc(
            name) for name in self.continuous_feature_names if name in self.data_df]

        self.categorical_feature_indexes = [self.data_df.columns.get_loc(
            name) for name in self.categorical_feature_names if name in self.data_df]

        if 'continuous_features_precision' in params:
            self.continuous_features_precision = params['continuous_features_precision']
        else:
            self.continuous_features_precision = None

        if len(self.categorical_feature_names) > 0:
            for feature in self.categorical_feature_names:
                self.data_df[feature] = self.data_df[feature].apply(str)
            self.data_df[self.categorical_feature_names] = self.data_df[self.categorical_feature_names].astype(
                'category')

        if len(self.continuous_feature_names) > 0:
            for feature in self.continuous_feature_names:
                if self.get_data_type(feature) == 'float':
                    self.data_df[feature] = self.data_df[feature].astype(
                        np.float32)
                else:
                    self.data_df[feature] = self.data_df[feature].astype(
                        np.int32)

        # should move the below snippet to gradient based dice interfaces
                                # self.one_hot_encoded_data = self.one_hot_encode_data(self.data_df)
                                # self.encoded_feature_names = [x for x in self.one_hot_encoded_data.columns.tolist(
                                #     ) if x not in np.array([self.outcome_name])]

        # should move the below snippet to model agnostic dice interfaces
                                # # Initializing a label encoder to obtain label-encoded values for categorical variables
                                # self.labelencoder = {}
                                #
                                # self.label_encoded_data = self.data_df.copy()
                                #
                                # for column in self.categorical_feature_names:
                                #     self.labelencoder[column] = LabelEncoder()
                                #     self.label_encoded_data[column] = self.labelencoder[column].fit_transform(self.data_df[column])

        self.permitted_range = self.get_features_range()
        if 'permitted_range' in params:
            permitted_range = params['permitted_range']
            if not self.check_features_range(permitted_range):
                raise ValueError(
                    "permitted range of features should be within their original range")
            for feature_name, feature_range in permitted_range.items():
                self.permitted_range[feature_name] = feature_range

        # should move the below snippet to model agnostic dice interfaces
                                # self.max_range = -np.inf
                                # for feature in self.continuous_feature_names:
                                #     self.max_range = max(self.max_range, self.permitted_range[feature][1])

        if 'data_name' in params:
            self.data_name = params['data_name']
        else:
            self.data_name = 'mydata'

    def check_features_range(self, permitted_range):
        for feature in self.continuous_feature_names:
<<<<<<< HEAD
            if feature in self.permitted_range:
                min_value = self.data_df[feature].min()
                max_value = self.data_df[feature].max()
=======
            if feature in permitted_range:
                min_value = self.train_df[feature].min()
                max_value = self.train_df[feature].max()
>>>>>>> 87b811a0

                if permitted_range[feature][0] < min_value or permitted_range[feature][0] > max_value or permitted_range[feature][1] < permitted_range[feature][0] or permitted_range[feature][1] > max_value:
                    return False
            else:
<<<<<<< HEAD
                self.permitted_range[feature] = [self.data_df[feature].min(), self.data_df[feature].max()]
=======
                permitted_range[feature] = [self.train_df[feature].min(), self.train_df[feature].max()]
>>>>>>> 87b811a0
        return True

    def get_features_range(self):
        ranges = {}
        for feature_name in self.continuous_feature_names:
            ranges[feature_name] = [
                self.data_df[feature_name].min(), self.data_df[feature_name].max()]
        return ranges

    def get_data_type(self, col):
        """Infers data type of a continuous feature from the training data."""
        if ((self.data_df[col].dtype == np.int64) or (self.data_df[col].dtype == np.int32)):
            return 'int'
        elif ((self.data_df[col].dtype == np.float64) or (self.data_df[col].dtype == np.float32)):
            return 'float'
        else:
            raise ValueError("Unknown data type of feature %s: must be int or float" % col)

    def one_hot_encode_data(self, data):
        """One-hot-encodes the data."""
        return pd.get_dummies(data, drop_first=False, columns=self.categorical_feature_names)

    def normalize_data(self, df, encoding='one-hot'):
        """Normalizes continuous features to make them fall in the range [0,1]."""
        result = df.copy()
        for feature_name in self.continuous_feature_names:
<<<<<<< HEAD
            max_value = self.data_df[feature_name].max()
            min_value = self.data_df[feature_name].min()
            result[feature_name] = (
                                           df[feature_name] - min_value) / (max_value - min_value)
=======
            max_value = self.train_df[feature_name].max()
            min_value = self.train_df[feature_name].min()
            result[feature_name] = (df[feature_name] - min_value) / (max_value - min_value)

        if encoding == 'label':
            for ix in self.categorical_feature_indexes:
                feature_name = self.feature_names[ix]
                max_value = len(self.train_df[feature_name].unique())-1
                min_value = 0
                result[feature_name] = (df[feature_name] - min_value) / (max_value - min_value)
>>>>>>> 87b811a0
        return result

    def de_normalize_data(self, df):
        """De-normalizes continuous features from [0,1] range to original range."""
        if len(df) == 0:
            return df
        result = df.copy()
        for feature_name in self.continuous_feature_names:
            max_value = self.data_df[feature_name].max()
            min_value = self.data_df[feature_name].min()
            result[feature_name] = (
                                           df[feature_name] * (max_value - min_value)) + min_value
        return result

    def get_minx_maxx(self, normalized=True, encoding='one-hot'):
        """Gets the min/max value of features in normalized or de-normalized form."""
        if encoding=='one-hot':
            minx = np.array([[0.0] * len(self.encoded_feature_names)])
            maxx = np.array([[1.0] * len(self.encoded_feature_names)])

            for idx, feature_name in enumerate(self.continuous_feature_names):
                max_value = self.train_df[feature_name].max()
                min_value = self.train_df[feature_name].min()

                if normalized:
                    minx[0][idx] = (self.permitted_range[feature_name]
                                    [0] - min_value) / (max_value - min_value)
                    maxx[0][idx] = (self.permitted_range[feature_name]
                                    [1] - min_value) / (max_value - min_value)
                else:
                    minx[0][idx] = self.permitted_range[feature_name][0]
                    maxx[0][idx] = self.permitted_range[feature_name][1]
        else:
            minx = np.array([[0.0] * len(self.feature_names)])
            maxx = np.array([[1.0] * len(self.feature_names)])

<<<<<<< HEAD
        for idx, feature_name in enumerate(self.continuous_feature_names):
            max_value = self.data_df[feature_name].max()
            min_value = self.data_df[feature_name].min()
=======
            for idx in self.continuous_feature_indexes:
                feature_name = self.feature_names[idx]

                max_value = self.train_df[feature_name].max()
                min_value = self.train_df[feature_name].min()

                if normalized:
                    minx[0][idx] = (self.permitted_range[feature_name]
                                    [0] - min_value) / (max_value - min_value)
                    maxx[0][idx] = (self.permitted_range[feature_name]
                                    [1] - min_value) / (max_value - min_value)
                else:
                    minx[0][idx] = self.permitted_range[feature_name][0]
                    maxx[0][idx] = self.permitted_range[feature_name][1]
>>>>>>> 87b811a0

        return minx, maxx

    def get_mads(self, normalized=False):
        """Computes Median Absolute Deviation of features."""
        mads = {}
        if normalized is False:
            for feature in self.continuous_feature_names:
                mads[feature] = np.median(
                    abs(self.data_df[feature].values - np.median(self.data_df[feature].values)))
        else:
            normalized_train_df = self.normalize_data(self.data_df)
            for feature in self.continuous_feature_names:
                mads[feature] = np.median(
                    abs(normalized_train_df[feature].values - np.median(normalized_train_df[feature].values)))
        return mads

    def get_valid_mads(self, normalized=False, display_warnings=False, return_mads=True):
        """Computes Median Absolute Deviation of features. If they are <=0, returns a practical value instead"""
        mads = self.get_mads(normalized=normalized)
        for feature in mads:
            if mads[feature] <= 0:
                mads[feature] = 1.0
                if display_warnings:
                    logging.warning(" MAD for feature %s is 0, so replacing it with 1.0 to avoid error.", feature)

        if return_mads:
            return mads

    def get_quantiles_from_training_data(self, quantile=0.05, normalized=False):
        """Computes required quantile of Absolute Deviations of features."""

        quantiles = {}
        if normalized is False:
            for feature in self.continuous_feature_names:
                quantiles[feature] = np.quantile(
                    abs(list(set(self.data_df[feature].tolist())) - np.median(
                        list(set(self.data_df[feature].tolist())))), quantile)
        else:
            normalized_train_df = self.normalize_data(self.data_df)
            for feature in self.continuous_feature_names:
                quantiles[feature] = np.quantile(
                    abs(list(set(normalized_train_df[feature].tolist())) - np.median(
                        list(set(normalized_train_df[feature].tolist())))), quantile)
        return quantiles

    def get_data_params_for_gradient_dice(self):
        """Gets all data related params for DiCE."""

        if len(self.categorical_feature_names) > 0:
            one_hot_encoded_data = self.one_hot_encode_data(self.data_df)
            self.encoded_feature_names = [x for x in one_hot_encoded_data.columns.tolist(
                ) if x not in np.array([self.outcome_name])]
        else:
            # one-hot-encoded data is same as original data if there is no categorical features.
            self.encoded_feature_names = [feat for feat in self.feature_names]

        minx, maxx = self.get_minx_maxx(normalized=True)

        # get the column indexes of categorical and continuous features after one-hot-encoding
        encoded_categorical_feature_indexes = self.get_encoded_categorical_feature_indexes()
        flattened_indexes = [item for sublist in encoded_categorical_feature_indexes for item in sublist]
        encoded_continuous_feature_indexes = [ix for ix in range(len(minx[0])) if ix not in flattened_indexes]

        # min and max for continuous features in original scale
        org_minx, org_maxx = self.get_minx_maxx(normalized=False)
        cont_minx = list(org_minx[0][encoded_continuous_feature_indexes])
        cont_maxx = list(org_maxx[0][encoded_continuous_feature_indexes])

        # decimal precisions for continuous features
        cont_precisions = [self.get_decimal_precisions()[ix] for ix in encoded_continuous_feature_indexes]

        return minx, maxx, encoded_categorical_feature_indexes, encoded_continuous_feature_indexes, cont_minx, cont_maxx, cont_precisions

    def get_encoded_categorical_feature_indexes(self):
        """Gets the column indexes categorical features after one-hot-encoding."""
        cols = []
        for col_parent in self.categorical_feature_names:
            temp = [self.encoded_feature_names.index(
                col) for col in self.encoded_feature_names if col.startswith(col_parent) and
                                                              col not in self.continuous_feature_names]
            cols.append(temp)
        return cols

    def get_indexes_of_features_to_vary(self, features_to_vary='all'):
        """Gets indexes from feature names of one-hot-encoded data."""
        # TODO: add encoding as a parameter and use the function get_indexes_of_features_to_vary for label encoding too
        if features_to_vary == "all":
            return [i for i in range(len(self.encoded_feature_names))]
        else:
            ixs = []
            encoded_cats_ixs = self.get_encoded_categorical_feature_indexes()
            encoded_cats_ixs = [item for sublist in encoded_cats_ixs for item in sublist]
            for colidx, col in enumerate(self.encoded_feature_names):
                if colidx in encoded_cats_ixs and col.startswith(tuple(features_to_vary)):
                    ixs.append(colidx)
                elif colidx not in encoded_cats_ixs and col in features_to_vary:
                    ixs.append(colidx)
            return ixs

    def from_label(self, data):
        """Transforms label encoded data back to categorical values"""
        out = data.copy()
        if isinstance(data, pd.DataFrame) or isinstance(data, dict):
            for column in self.categorical_feature_names:
                out[column] = self.labelencoder[column].inverse_transform(out[column].round().astype(int).tolist())
            return out
        elif isinstance(data, list):
            for c in self.categorical_feature_indexes:
                out[c] = self.labelencoder[self.feature_names[c]].inverse_transform([round(out[c])])[0]
            return out

    def from_dummies(self, data, prefix_sep='_'):
        """Gets the original data from dummy encoded data with k levels."""
        out = data.copy()
        for feat in self.categorical_feature_names:
            # first, derive column names in the one-hot-encoded data from the original data
            cat_col_values = []
            for val in list(self.data_df[feat].unique()):
                cat_col_values.append(feat + prefix_sep + str(
                    val))  # join original feature name and its unique values , ex: education_school
            match_cols = [c for c in data.columns if
                          c in cat_col_values]  # check for the above matching columns in the encoded data

            # then, recreate original data by removing the suffixes - based on the GitHub issue comment: https://github.com/pandas-dev/pandas/issues/8745#issuecomment-417861271
            cols, labs = [[c.replace(
                x, "") for c in match_cols] for x in ["", feat + prefix_sep]]
            out[feat] = pd.Categorical(
                np.array(labs)[np.argmax(data[cols].values, axis=1)])
            out.drop(cols, axis=1, inplace=True)
        return out

    def get_decimal_precisions(self):
        """"Gets the precision of continuous features in the data."""
        # if the precision of a continuous feature is not given, we use the maximum precision of the modes to capture the precision of majority of values in the column.
        precisions = [0] * len(self.feature_names)
        for ix, col in enumerate(self.continuous_feature_names):
            if ((self.continuous_features_precision is not None) and (col in self.continuous_features_precision)):
                precisions[ix] = self.continuous_features_precision[col]
            elif ((self.data_df[col].dtype == np.float32) or (self.data_df[col].dtype == np.float64)):
                modes = self.data_df[col].mode()
                maxp = len(str(modes[0]).split('.')[1])  # maxp stores the maximum precision of the modes
                for mx in range(len(modes)):
                    prec = len(str(modes[mx]).split('.')[1])
                    if prec > maxp:
                        maxp = prec
                precisions[ix] = maxp
        return precisions

    def get_decoded_data(self, data, encoding='one-hot'):
        """Gets the original data from encoded data."""
        if len(data) == 0:
            return data
        if isinstance(data, np.ndarray):
            index = [i for i in range(0, len(data))]
            if encoding == 'one-hot':
                data = pd.DataFrame(data=data, index=index,
                                    columns=self.encoded_feature_names)
                return self.from_dummies(data)

            elif encoding == 'label':
                data = pd.DataFrame(data=data, index=index,
                                    columns=self.feature_names)
                return data

    def prepare_df_for_encoding(self):
        """Facilitates prepare_query_instance() function."""
        levels = []
        colnames = self.categorical_feature_names
        for cat_feature in colnames:
            levels.append(self.data_df[cat_feature].cat.categories.tolist())

        if len(colnames) > 0:
            df = pd.DataFrame({colnames[0]: levels[0]})
        else:
            df = pd.DataFrame()

        for col in range(1, len(colnames)):
            temp_df = pd.DataFrame({colnames[col]: levels[col]})
            df = pd.concat([df, temp_df], axis=1, sort=False)

        colnames = self.continuous_feature_names
        for col in range(0, len(colnames)):
            temp_df = pd.DataFrame({colnames[col]: []})
            df = pd.concat([df, temp_df], axis=1, sort=False)

        return df

    def prepare_query_instance(self, query_instance, encoding='one-hot'):
        """Prepares user defined test input(s) for DiCE."""
        if isinstance(query_instance, list):
            if isinstance(query_instance[0], dict):  # prepare a list of query instances
                test = pd.DataFrame(query_instance, columns=self.feature_names)

            else:  # prepare a single query instance in list
                query_instance = {'row1': query_instance}
                test = pd.DataFrame.from_dict(
                    query_instance, orient='index', columns=self.feature_names)

        elif isinstance(query_instance, dict):
            test = pd.DataFrame({k: [v] for k, v in query_instance.items()}, columns=self.feature_names)

        elif isinstance(query_instance, pd.DataFrame):
            test = query_instance.copy()

        test = test.reset_index(drop=True)

        if encoding == 'label':
            for column in self.categorical_feature_names:
                test[column] = self.labelencoder[column].transform(test[column])
            return self.normalize_data(test, encoding)

        elif encoding == 'one-hot':
            temp = self.prepare_df_for_encoding()
            temp = temp.append(test, ignore_index=True, sort=False)
            temp = self.one_hot_encode_data(temp)
            temp = self.normalize_data(temp)

            return temp.tail(test.shape[0]).reset_index(drop=True)<|MERGE_RESOLUTION|>--- conflicted
+++ resolved
@@ -108,24 +108,15 @@
 
     def check_features_range(self, permitted_range):
         for feature in self.continuous_feature_names:
-<<<<<<< HEAD
-            if feature in self.permitted_range:
+            if feature in permitted_range:
                 min_value = self.data_df[feature].min()
                 max_value = self.data_df[feature].max()
-=======
-            if feature in permitted_range:
-                min_value = self.train_df[feature].min()
-                max_value = self.train_df[feature].max()
->>>>>>> 87b811a0
 
                 if permitted_range[feature][0] < min_value or permitted_range[feature][0] > max_value or permitted_range[feature][1] < permitted_range[feature][0] or permitted_range[feature][1] > max_value:
                     return False
             else:
-<<<<<<< HEAD
-                self.permitted_range[feature] = [self.data_df[feature].min(), self.data_df[feature].max()]
-=======
+                #self.permitted_range[feature] = [self.data_df[feature].min(), self.data_df[feature].max()]
                 permitted_range[feature] = [self.train_df[feature].min(), self.train_df[feature].max()]
->>>>>>> 87b811a0
         return True
 
     def get_features_range(self):
@@ -148,27 +139,20 @@
         """One-hot-encodes the data."""
         return pd.get_dummies(data, drop_first=False, columns=self.categorical_feature_names)
 
-    def normalize_data(self, df, encoding='one-hot'):
+    def normalize_data(self, df):
         """Normalizes continuous features to make them fall in the range [0,1]."""
         result = df.copy()
         for feature_name in self.continuous_feature_names:
-<<<<<<< HEAD
             max_value = self.data_df[feature_name].max()
             min_value = self.data_df[feature_name].min()
             result[feature_name] = (
                                            df[feature_name] - min_value) / (max_value - min_value)
-=======
-            max_value = self.train_df[feature_name].max()
-            min_value = self.train_df[feature_name].min()
-            result[feature_name] = (df[feature_name] - min_value) / (max_value - min_value)
-
-        if encoding == 'label':
-            for ix in self.categorical_feature_indexes:
-                feature_name = self.feature_names[ix]
-                max_value = len(self.train_df[feature_name].unique())-1
-                min_value = 0
-                result[feature_name] = (df[feature_name] - min_value) / (max_value - min_value)
->>>>>>> 87b811a0
+        #if encoding == 'label':
+        #    for ix in self.categorical_feature_indexes:
+        #        feature_name = self.feature_names[ix]
+        #        max_value = len(self.train_df[feature_name].unique())-1
+        #        min_value = 0
+        #        result[feature_name] = (df[feature_name] - min_value) / (max_value - min_value)
         return result
 
     def de_normalize_data(self, df):
@@ -183,50 +167,43 @@
                                            df[feature_name] * (max_value - min_value)) + min_value
         return result
 
-    def get_minx_maxx(self, normalized=True, encoding='one-hot'):
-        """Gets the min/max value of features in normalized or de-normalized form."""
-        if encoding=='one-hot':
-            minx = np.array([[0.0] * len(self.encoded_feature_names)])
-            maxx = np.array([[1.0] * len(self.encoded_feature_names)])
-
-            for idx, feature_name in enumerate(self.continuous_feature_names):
-                max_value = self.train_df[feature_name].max()
-                min_value = self.train_df[feature_name].min()
-
-                if normalized:
-                    minx[0][idx] = (self.permitted_range[feature_name]
-                                    [0] - min_value) / (max_value - min_value)
-                    maxx[0][idx] = (self.permitted_range[feature_name]
-                                    [1] - min_value) / (max_value - min_value)
-                else:
-                    minx[0][idx] = self.permitted_range[feature_name][0]
-                    maxx[0][idx] = self.permitted_range[feature_name][1]
-        else:
-            minx = np.array([[0.0] * len(self.feature_names)])
-            maxx = np.array([[1.0] * len(self.feature_names)])
-
-<<<<<<< HEAD
+    def get_minx_maxx(self, normalized=True):
+        """Gets the min/max value of features in normalized or de-normalized form.""
+        minx = np.array([[0.0] * len(self.encoded_feature_names)])
+        maxx = np.array([[1.0] * len(self.encoded_feature_names)])
+
         for idx, feature_name in enumerate(self.continuous_feature_names):
             max_value = self.data_df[feature_name].max()
             min_value = self.data_df[feature_name].min()
-=======
-            for idx in self.continuous_feature_indexes:
-                feature_name = self.feature_names[idx]
-
-                max_value = self.train_df[feature_name].max()
-                min_value = self.train_df[feature_name].min()
-
-                if normalized:
-                    minx[0][idx] = (self.permitted_range[feature_name]
-                                    [0] - min_value) / (max_value - min_value)
-                    maxx[0][idx] = (self.permitted_range[feature_name]
-                                    [1] - min_value) / (max_value - min_value)
-                else:
-                    minx[0][idx] = self.permitted_range[feature_name][0]
-                    maxx[0][idx] = self.permitted_range[feature_name][1]
->>>>>>> 87b811a0
-
+
+            if normalized:
+                minx[0][idx] = (self.permitted_range[feature_name]
+                                [0] - min_value) / (max_value - min_value)
+                maxx[0][idx] = (self.permitted_range[feature_name]
+                                [1] - min_value) / (max_value - min_value)
+            else:
+                minx[0][idx] = self.permitted_range[feature_name][0]
+                maxx[0][idx] = self.permitted_range[feature_name][1]
         return minx, maxx
+        #if encoding=='one-hot':
+        #    minx = np.array([[0.0] * len(self.encoded_feature_names)])
+        #    maxx = np.array([[1.0] * len(self.encoded_feature_names)])
+
+        #    for idx, feature_name in enumerate(self.continuous_feature_names):
+        #        max_value = self.train_df[feature_name].max()
+        #        min_value = self.train_df[feature_name].min()
+
+        #        if normalized:
+        #            minx[0][idx] = (self.permitted_range[feature_name]
+        #                            [0] - min_value) / (max_value - min_value)
+        #            maxx[0][idx] = (self.permitted_range[feature_name]
+        #                            [1] - min_value) / (max_value - min_value)
+        #        else:
+        #            minx[0][idx] = self.permitted_range[feature_name][0]
+        #            maxx[0][idx] = self.permitted_range[feature_name][1]
+        #else:
+        #    minx = np.array([[0.0] * len(self.feature_names)])
+        #    maxx = np.array([[1.0] * len(self.feature_names)])
 
     def get_mads(self, normalized=False):
         """Computes Median Absolute Deviation of features."""
