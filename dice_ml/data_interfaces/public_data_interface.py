"""Module containing all required information about the interface between raw (or transformed) public data and DiCE explainers."""

import pandas as pd
import numpy as np
from sklearn.model_selection import train_test_split
import logging

from sklearn.preprocessing import LabelEncoder


class PublicData:
    """A data interface for public data. This class is an interface to DiCE explainers and contains methods to transform user-fed raw data into the format a DiCE explainer requires, and vice versa."""

    def __init__(self, params):
        """Init method

        :param dataframe: The train dataframe used by explainer method.
        :param continuous_features: List of names of continuous features. The remaining features are categorical features.
        :param outcome_name: Outcome feature name.
        :param permitted_range (optional): Dictionary with feature names as keys and permitted range in list as values. Defaults to the range inferred from training data.
        :param continuous_features_precision (optional): Dictionary with feature names as keys and precisions as values.
        :param data_name (optional): Dataset name

        """

        if isinstance(params['dataframe'], pd.DataFrame):
            self.data_df = params['dataframe']
        else:
            raise ValueError("should provide a pandas dataframe")

        if type(params['continuous_features']) is list:
            self.continuous_feature_names = params['continuous_features']
        else:
            raise ValueError(
                "should provide the name(s) of continuous features in the data")

        if type(params['outcome_name']) is str:
            self.outcome_name = params['outcome_name']
        else:
            raise ValueError("should provide the name of outcome feature")

        self.categorical_feature_names = [name for name in self.data_df.columns.tolist(
        ) if name not in self.continuous_feature_names + [self.outcome_name]]

        self.feature_names = [
            name for name in self.data_df.columns.tolist() if name != self.outcome_name]

        self.continuous_feature_indexes = [self.data_df.columns.get_loc(
            name) for name in self.continuous_feature_names if name in self.data_df]

        self.categorical_feature_indexes = [self.data_df.columns.get_loc(
            name) for name in self.categorical_feature_names if name in self.data_df]

        if 'continuous_features_precision' in params:
            self.continuous_features_precision = params['continuous_features_precision']
        else:
            self.continuous_features_precision = None

        if len(self.categorical_feature_names) > 0:
            for feature in self.categorical_feature_names:
                self.data_df[feature] = self.data_df[feature].apply(str)
            self.data_df[self.categorical_feature_names] = self.data_df[self.categorical_feature_names].astype(
                'category')

        if len(self.continuous_feature_names) > 0:
            for feature in self.continuous_feature_names:
                if self.get_data_type(feature) == 'float':
                    self.data_df[feature] = self.data_df[feature].astype(
                        np.float32)
                else:
                    self.data_df[feature] = self.data_df[feature].astype(
                        np.int32)

        # should move the below snippet to gradient based dice interfaces
                                # self.one_hot_encoded_data = self.one_hot_encode_data(self.data_df)
                                # self.ohe_encoded_feature_names = [x for x in self.one_hot_encoded_data.columns.tolist(
                                #     ) if x not in np.array([self.outcome_name])]

        # should move the below snippet to model agnostic dice interfaces
                                # # Initializing a label encoder to obtain label-encoded values for categorical variables
                                # self.labelencoder = {}
                                #
                                # self.label_encoded_data = self.data_df.copy()
                                #
                                # for column in self.categorical_feature_names:
                                #     self.labelencoder[column] = LabelEncoder()
                                #     self.label_encoded_data[column] = self.labelencoder[column].fit_transform(self.data_df[column])

        self.permitted_range = self.get_features_range()
        if 'permitted_range' in params:
            permitted_range = params['permitted_range']
            if not self.check_features_range(permitted_range):
                raise ValueError(
                    "permitted range of features should be within their original range")
            for feature_name, feature_range in permitted_range.items():
                self.permitted_range[feature_name] = feature_range

        # should move the below snippet to model agnostic dice interfaces
                                # self.max_range = -np.inf
                                # for feature in self.continuous_feature_names:
                                #     self.max_range = max(self.max_range, self.permitted_range[feature][1])

        if 'data_name' in params:
            self.data_name = params['data_name']
        else:
            self.data_name = 'mydata'

    def check_features_range(self, permitted_range):
        for feature in self.continuous_feature_names:
            if feature in permitted_range:
                min_value = self.data_df[feature].min()
                max_value = self.data_df[feature].max()

                if permitted_range[feature][0] < min_value or permitted_range[feature][0] > max_value or permitted_range[feature][1] < permitted_range[feature][0] or permitted_range[feature][1] > max_value:
                    return False
            else:
                #self.permitted_range[feature] = [self.data_df[feature].min(), self.data_df[feature].max()]
                permitted_range[feature] = [self.data_df[feature].min(), self.data_df[feature].max()]
        return True

    def get_features_range(self):
        ranges = {}
        for feature_name in self.continuous_feature_names:
            ranges[feature_name] = [
                self.data_df[feature_name].min(), self.data_df[feature_name].max()]
        return ranges

    def get_data_type(self, col):
        """Infers data type of a continuous feature from the training data."""
        if ((self.data_df[col].dtype == np.int64) or (self.data_df[col].dtype == np.int32)):
            return 'int'
        elif ((self.data_df[col].dtype == np.float64) or (self.data_df[col].dtype == np.float32)):
            return 'float'
        else:
            raise ValueError("Unknown data type of feature %s: must be int or float" % col)

    def one_hot_encode_data(self, data):
        """One-hot-encodes the data."""
        return pd.get_dummies(data, drop_first=False, columns=self.categorical_feature_names)

    def normalize_data(self, df):
        """Normalizes continuous features to make them fall in the range [0,1]."""
        result = df.copy()
        for feature_name in self.continuous_feature_names:
            max_value = self.data_df[feature_name].max()
            min_value = self.data_df[feature_name].min()
            result[feature_name] = (
                                           df[feature_name] - min_value) / (max_value - min_value)
        #if encoding == 'label':
        #    for ix in self.categorical_feature_indexes:
        #        feature_name = self.feature_names[ix]
        #        max_value = len(self.train_df[feature_name].unique())-1
        #        min_value = 0
        #        result[feature_name] = (df[feature_name] - min_value) / (max_value - min_value)
        return result

    def de_normalize_data(self, df):
        """De-normalizes continuous features from [0,1] range to original range."""
        if len(df) == 0:
            return df
        result = df.copy()
        for feature_name in self.continuous_feature_names:
            max_value = self.data_df[feature_name].max()
            min_value = self.data_df[feature_name].min()
            result[feature_name] = (
                                           df[feature_name] * (max_value - min_value)) + min_value
        return result

    def get_minx_maxx(self, normalized=True):
        """Gets the min/max value of features in normalized or de-normalized form."""
        minx = np.array([[0.0] * len(self.ohe_encoded_feature_names)])
        maxx = np.array([[1.0] * len(self.ohe_encoded_feature_names)])

        for idx, feature_name in enumerate(self.continuous_feature_names):
            max_value = self.data_df[feature_name].max()
            min_value = self.data_df[feature_name].min()

            if normalized:
                minx[0][idx] = (self.permitted_range[feature_name]
                                [0] - min_value) / (max_value - min_value)
                maxx[0][idx] = (self.permitted_range[feature_name]
                                [1] - min_value) / (max_value - min_value)
            else:
                minx[0][idx] = self.permitted_range[feature_name][0]
                maxx[0][idx] = self.permitted_range[feature_name][1]
        return minx, maxx
        #if encoding=='one-hot':
        #    minx = np.array([[0.0] * len(self.ohe_encoded_feature_names)])
        #    maxx = np.array([[1.0] * len(self.ohe_encoded_feature_names)])

        #    for idx, feature_name in enumerate(self.continuous_feature_names):
        #        max_value = self.train_df[feature_name].max()
        #        min_value = self.train_df[feature_name].min()

        #        if normalized:
        #            minx[0][idx] = (self.permitted_range[feature_name]
        #                            [0] - min_value) / (max_value - min_value)
        #            maxx[0][idx] = (self.permitted_range[feature_name]
        #                            [1] - min_value) / (max_value - min_value)
        #        else:
        #            minx[0][idx] = self.permitted_range[feature_name][0]
        #            maxx[0][idx] = self.permitted_range[feature_name][1]
        #else:
        #    minx = np.array([[0.0] * len(self.feature_names)])
        #    maxx = np.array([[1.0] * len(self.feature_names)])

    def get_mads(self, normalized=False):
        """Computes Median Absolute Deviation of features."""
        mads = {}
        if normalized is False:
            for feature in self.continuous_feature_names:
                mads[feature] = np.median(
                    abs(self.data_df[feature].values - np.median(self.data_df[feature].values)))
        else:
            normalized_train_df = self.normalize_data(self.data_df)
            for feature in self.continuous_feature_names:
                mads[feature] = np.median(
                    abs(normalized_train_df[feature].values - np.median(normalized_train_df[feature].values)))
        return mads

    def get_valid_mads(self, normalized=False, display_warnings=False, return_mads=True):
        """Computes Median Absolute Deviation of features. If they are <=0, returns a practical value instead"""
        mads = self.get_mads(normalized=normalized)
        for feature in mads:
            if mads[feature] <= 0:
                mads[feature] = 1.0
                if display_warnings:
                    logging.warning(" MAD for feature %s is 0, so replacing it with 1.0 to avoid error.", feature)

        if return_mads:
            return mads

    def get_quantiles_from_training_data(self, quantile=0.05, normalized=False):
        """Computes required quantile of Absolute Deviations of features."""

        quantiles = {}
        if normalized is False:
            for feature in self.continuous_feature_names:
                quantiles[feature] = np.quantile(
                    abs(list(set(self.data_df[feature].tolist())) - np.median(
                        list(set(self.data_df[feature].tolist())))), quantile)
        else:
            normalized_train_df = self.normalize_data(self.data_df)
            for feature in self.continuous_feature_names:
                quantiles[feature] = np.quantile(
                    abs(list(set(normalized_train_df[feature].tolist())) - np.median(
                        list(set(normalized_train_df[feature].tolist())))), quantile)
        return quantiles

    def get_data_params_for_gradient_dice(self):
        """Gets all data related params for DiCE."""

        if len(self.categorical_feature_names) > 0:
            one_hot_encoded_data = self.one_hot_encode_data(self.data_df)
            self.ohe_encoded_feature_names = [x for x in one_hot_encoded_data.columns.tolist(
                ) if x not in np.array([self.outcome_name])]
        else:
            # one-hot-encoded data is same as original data if there is no categorical features.
            self.ohe_encoded_feature_names = [feat for feat in self.feature_names]

        self.ohe_base_df = self.prepare_df_for_ohe_encoding() # base dataframe for doing one-hot-encoding
        # ohe_encoded_feature_names and ohe_base_df are created (and stored as data class's parameters) when get_data_params_for_gradient_dice() is called from gradient-based DiCE explainers

        minx, maxx = self.get_minx_maxx(normalized=True)

        # get the column indexes of categorical and continuous features after one-hot-encoding
        encoded_categorical_feature_indexes = self.get_encoded_categorical_feature_indexes()
        flattened_indexes = [item for sublist in encoded_categorical_feature_indexes for item in sublist]
        encoded_continuous_feature_indexes = [ix for ix in range(len(minx[0])) if ix not in flattened_indexes]

        # min and max for continuous features in original scale
        org_minx, org_maxx = self.get_minx_maxx(normalized=False)
        cont_minx = list(org_minx[0][encoded_continuous_feature_indexes])
        cont_maxx = list(org_maxx[0][encoded_continuous_feature_indexes])

        # decimal precisions for continuous features
        cont_precisions = [self.get_decimal_precisions()[ix] for ix in encoded_continuous_feature_indexes]

        return minx, maxx, encoded_categorical_feature_indexes, encoded_continuous_feature_indexes, cont_minx, cont_maxx, cont_precisions

    def get_encoded_categorical_feature_indexes(self):
        """Gets the column indexes categorical features after one-hot-encoding."""
        cols = []
        for col_parent in self.categorical_feature_names:
            temp = [self.ohe_encoded_feature_names.index(
                col) for col in self.ohe_encoded_feature_names if col.startswith(col_parent) and
                                                              col not in self.continuous_feature_names]
            cols.append(temp)
        return cols

    def get_indexes_of_features_to_vary(self, features_to_vary='all'):
        """Gets indexes from feature names of one-hot-encoded data."""
        # TODO: add encoding as a parameter and use the function get_indexes_of_features_to_vary for label encoding too
        if features_to_vary == "all":
            return [i for i in range(len(self.ohe_encoded_feature_names))]
        else:
            ixs = []
            encoded_cats_ixs = self.get_encoded_categorical_feature_indexes()
            encoded_cats_ixs = [item for sublist in encoded_cats_ixs for item in sublist]
            for colidx, col in enumerate(self.ohe_encoded_feature_names):
                if colidx in encoded_cats_ixs and col.startswith(tuple(features_to_vary)):
                    ixs.append(colidx)
                elif colidx not in encoded_cats_ixs and col in features_to_vary:
                    ixs.append(colidx)
            return ixs

    def from_label(self, data):
        """Transforms label encoded data back to categorical values"""
        out = data.copy()
        if isinstance(data, pd.DataFrame) or isinstance(data, dict):
            for column in self.categorical_feature_names:
                out[column] = self.labelencoder[column].inverse_transform(out[column].round().astype(int).tolist())
            return out
        elif isinstance(data, list):
            for c in self.categorical_feature_indexes:
                out[c] = self.labelencoder[self.feature_names[c]].inverse_transform([round(out[c])])[0]
            return out

    def from_dummies(self, data, prefix_sep='_'):
        """Gets the original data from dummy encoded data with k levels."""
        out = data.copy()
        for feat in self.categorical_feature_names:
            # first, derive column names in the one-hot-encoded data from the original data
            cat_col_values = []
            for val in list(self.data_df[feat].unique()):
                cat_col_values.append(feat + prefix_sep + str(
                    val))  # join original feature name and its unique values , ex: education_school
            match_cols = [c for c in data.columns if
                          c in cat_col_values]  # check for the above matching columns in the encoded data

            # then, recreate original data by removing the suffixes - based on the GitHub issue comment: https://github.com/pandas-dev/pandas/issues/8745#issuecomment-417861271
            cols, labs = [[c.replace(
                x, "") for c in match_cols] for x in ["", feat + prefix_sep]]
            out[feat] = pd.Categorical(
                np.array(labs)[np.argmax(data[cols].values, axis=1)])
            out.drop(cols, axis=1, inplace=True)
        return out

    def get_decimal_precisions(self):
        """"Gets the precision of continuous features in the data."""
        # if the precision of a continuous feature is not given, we use the maximum precision of the modes to capture the precision of majority of values in the column.
        precisions = [0] * len(self.feature_names)
        for ix, col in enumerate(self.continuous_feature_names):
            if ((self.continuous_features_precision is not None) and (col in self.continuous_features_precision)):
                precisions[ix] = self.continuous_features_precision[col]
            elif ((self.data_df[col].dtype == np.float32) or (self.data_df[col].dtype == np.float64)):
                modes = self.data_df[col].mode()
                maxp = len(str(modes[0]).split('.')[1])  # maxp stores the maximum precision of the modes
                for mx in range(len(modes)):
                    prec = len(str(modes[mx]).split('.')[1])
                    if prec > maxp:
                        maxp = prec
                precisions[ix] = maxp
        return precisions

    def get_decoded_data(self, data, encoding='one-hot'):
        """Gets the original data from encoded data."""
        if len(data) == 0:
            return data

        index = [i for i in range(0, len(data))]
        if encoding == 'one-hot':
            if isinstance(data, pd.DataFrame):
                return self.from_dummies(data)
            elif isinstance(data, np.ndarray):
                data = pd.DataFrame(data=data, index=index,
                                    columns=self.ohe_encoded_feature_names)
                return self.from_dummies(data)
            else:
                raise ValueError("data should be a pandas dataframe or a numpy array")

        elif encoding == 'label':
            data = pd.DataFrame(data=data, index=index,
                                columns=self.feature_names)
            return data

    def prepare_df_for_ohe_encoding(self):
        """Create base dataframe to do OHE for a single instance or a set of instances"""
        levels = []
        colnames = self.categorical_feature_names
        for cat_feature in colnames:
            levels.append(self.data_df[cat_feature].cat.categories.tolist())

        if len(colnames) > 0:
            df = pd.DataFrame({colnames[0]: levels[0]})
        else:
            df = pd.DataFrame()

        for col in range(1, len(colnames)):
            temp_df = pd.DataFrame({colnames[col]: levels[col]})
            df = pd.concat([df, temp_df], axis=1, sort=False)

        colnames = self.continuous_feature_names
        for col in range(0, len(colnames)):
            temp_df = pd.DataFrame({colnames[col]: []})
            df = pd.concat([df, temp_df], axis=1, sort=False)

        return df

    def prepare_query_instance(self, query_instance):
        """Prepares user defined test input(s) for DiCE."""
        if isinstance(query_instance, list):
            if isinstance(query_instance[0], dict):  # prepare a list of query instances
                test = pd.DataFrame(query_instance, columns=self.feature_names)

            else:  # prepare a single query instance in list
                query_instance = {'row1': query_instance}
                test = pd.DataFrame.from_dict(
                    query_instance, orient='index', columns=self.feature_names)

        elif isinstance(query_instance, dict):
            test = pd.DataFrame({k: [v] for k, v in query_instance.items()}, columns=self.feature_names)

        elif isinstance(query_instance, pd.DataFrame):
            test = query_instance.copy()

<<<<<<< HEAD
=======
        test = test.reset_index(drop=True)

        if encoding == 'label':
            for column in self.categorical_feature_names:
                test[column] = self.labelencoder[column].transform(test[column])
            return self.normalize_data(test, encoding)

        elif encoding == 'one-hot':
            temp = self.prepare_df_for_encoding()
            temp = temp.append(test, ignore_index=True, sort=False)
            temp = self.one_hot_encode_data(temp)
            temp = self.normalize_data(temp)

            return temp.tail(test.shape[0]).reset_index(drop=True)

    def get_dev_data(self, model_interface, desired_class, filter_threshold=0.5):
        """Constructs dev data by extracting part of the test data for which finding counterfactuals make sense."""
        import tensorflow as tf
        # create TensorFLow session if one is not already created
        if tf.get_default_session() is not None:
            self.data_sess = tf.get_default_session()
>>>>>>> 7b49b076
        else:
            raise ValueError("Query instance should be a dict, a pandas dataframe, a list, or a list of dicts")

        test = test.reset_index(drop=True)
        return test

        # TODO: create a new method, get_LE_min_max_normalized_data() to get label-encoded and normalized data. Keep this method only for converting query_instance to pd.DataFrame
        # if encoding == 'label':
        #     for column in self.categorical_feature_names:
        #         test[column] = self.labelencoder[column].transform(test[column])
        #     return self.normalize_data(test, encoding)
        #
        # elif encoding == 'one-hot':
        #     temp = self.prepare_df_for_encoding()
        #     temp = temp.append(test, ignore_index=True, sort=False)
        #     temp = self.one_hot_encode_data(temp)
        #     temp = self.normalize_data(temp)
        #
        #     return temp.tail(test.shape[0]).reset_index(drop=True)

    def get_ohe_min_max_normalized_data(self, query_instance):
        """Transforms query_instance into one-hot-encoded and min-max normalized data. query_instance should be a dict, a dataframe, a list, or a list of dicts"""
        query_instance = self.prepare_query_instance(query_instance)
        temp = self.ohe_base_df.append(query_instance, ignore_index=True, sort=False)
        temp = self.one_hot_encode_data(temp)
        temp = temp.tail(query_instance.shape[0]).reset_index(drop=True)
        return self.normalize_data(temp) # returns a pandas dataframe

    def get_inverse_ohe_min_max_normalized_data(self, transformed_data):
        """Transforms one-hot-encoded and min-max normalized data into raw user-fed data format. transformed_data should be a dataframe or an array"""
        raw_data = self.get_decoded_data(transformed_data, encoding='one-hot')
        raw_data = self.de_normalize_data(raw_data)
        precisions = self.get_decimal_precisions()
        for ix, feature in enumerate(self.continuous_feature_names):
            raw_data[feature] = raw_data[feature].astype(float).round(precisions[ix])
        raw_data = raw_data[self.feature_names]
        return raw_data # returns a pandas dataframe<|MERGE_RESOLUTION|>--- conflicted
+++ resolved
@@ -414,30 +414,6 @@
         elif isinstance(query_instance, pd.DataFrame):
             test = query_instance.copy()
 
-<<<<<<< HEAD
-=======
-        test = test.reset_index(drop=True)
-
-        if encoding == 'label':
-            for column in self.categorical_feature_names:
-                test[column] = self.labelencoder[column].transform(test[column])
-            return self.normalize_data(test, encoding)
-
-        elif encoding == 'one-hot':
-            temp = self.prepare_df_for_encoding()
-            temp = temp.append(test, ignore_index=True, sort=False)
-            temp = self.one_hot_encode_data(temp)
-            temp = self.normalize_data(temp)
-
-            return temp.tail(test.shape[0]).reset_index(drop=True)
-
-    def get_dev_data(self, model_interface, desired_class, filter_threshold=0.5):
-        """Constructs dev data by extracting part of the test data for which finding counterfactuals make sense."""
-        import tensorflow as tf
-        # create TensorFLow session if one is not already created
-        if tf.get_default_session() is not None:
-            self.data_sess = tf.get_default_session()
->>>>>>> 7b49b076
         else:
             raise ValueError("Query instance should be a dict, a pandas dataframe, a list, or a list of dicts")
 
