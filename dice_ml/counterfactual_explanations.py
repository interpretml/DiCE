import json
import pandas as pd

import dice_ml.diverse_counterfactuals as exp
<<<<<<< HEAD
from dice_ml.utils.serialize import DummyDataInterface
from dice_ml.utils.exception import UserConfigValidationException


_CurrentVersion = '1.0'
_AllVersions = [_CurrentVersion]


def _check_supported_json_output_versions(version):
    return version in _AllVersions
=======
from dice_ml.diverse_counterfactuals import CounterfactualExamples
>>>>>>> 46e4b3d7


def json_converter(obj):
    """ Helper function to convert CounterfactualExplanations object to json.
    """
    if isinstance(obj, CounterfactualExplanations):
        rdict = obj.__dict__
        return rdict
    try:
        return obj.to_json()
    except AttributeError:
        return obj.__dict__


def as_counterfactual_explanations(json_dict):
    """ Helper function to convert json string to a CounterfactualExplanations
    object.
    """
    if 'metadata' in json_dict:
        version = json_dict['metadata'].get('version')
        if version is None:
            raise UserConfigValidationException("No version field in the json input")
        elif not _check_supported_json_output_versions(version):
            raise UserConfigValidationException("Incompatible version {} found in json input".format(version))

        cf_examples_list = []
        for cf_examples_str in json_dict["cf_examples_list"]:
            cf_examples_list.append(CounterfactualExamples.from_json(cf_examples_str))

        return CounterfactualExplanations(cf_examples_list,
                local_importance=json_dict["local_importance"],
                summary_importance=json_dict["summary_importance"])
    else:
        return json_dict


class CounterfactualExplanations:
    """A class to store counterfactual examples for one or more inputs
    and feature importance scores.

    :param cf_examples_list: A list of CounterfactualExamples instances
    :param local_importance: List of estimated local importance scores. The
    size of the list is the number of input instances, each containing feature
    importance scores for that input.
    :param summary_importance: Estimated global feature importance scores
    based on the input set of CounterfactualExamples instances

    """
    def __init__(self, cf_examples_list,
                 local_importance=None,
                 summary_importance=None):
        self._cf_examples_list = cf_examples_list
        self._local_importance = local_importance
        self._summary_importance = summary_importance
        self._metadata = {'version': _CurrentVersion}

    def __eq__(self, other_cf):
        if (isinstance(other_cf, CounterfactualExplanations)):
            return self.cf_examples_list == other_cf.cf_examples_list and \
                    self.local_importance == other_cf.local_importance and \
                    self.summary_importance == other_cf.summary_importance and \
                    self.metadata == other_cf.metadata
        return False

    @property
    def __dict__(self):
        return {'cf_examples_list': self.cf_examples_list,
                'local_importance': self.local_importance,
                'summary_importance': self.summary_importance,
                'metadata': self.metadata}

    @property
    def cf_examples_list(self):
        return self._cf_examples_list

    @property
    def local_importance(self):
        if isinstance(self._local_importance, list):
            sorted_local_importance = []
            for local_importance_instance in self._local_importance:
                local_importance_instance = \
                    dict(sorted(local_importance_instance.items(),
                                key=lambda x: x[1], reverse=True))
                sorted_local_importance.append(local_importance_instance)
            self._local_importance = sorted_local_importance
        return self._local_importance

    @property
    def summary_importance(self):
        if isinstance(self._summary_importance, dict):
            self._summary_importance = \
                dict(sorted(self._summary_importance.items(),
                            key=lambda x: x[1], reverse=True))
        return self._summary_importance

    @property
    def metadata(self):
        return self._metadata

    def visualize_as_dataframe(self, display_sparse_df=True,
                               show_only_changes=False):
        for cf_examples in self.cf_examples_list:
            cf_examples.visualize_as_dataframe(
                    display_sparse_df=display_sparse_df,
                    show_only_changes=show_only_changes)

    def visualize_as_list(self, display_sparse_df=True,
                          show_only_changes=False):
        for cf_examples in self.cf_examples_list:
            cf_examples.visualize_as_list(
                    display_sparse_df=display_sparse_df,
                    show_only_changes=show_only_changes)

    def to_json(self):
        """ Serialize Explanations object to json.
        """
        return json.dumps(self, default=json_converter,
                          indent=2)

    @staticmethod
    def from_json(json_str):
        """ Deserialize json string to a CounterfactualExplanations object.
        """
        return json.loads(json_str, object_hook=as_counterfactual_explanations)<|MERGE_RESOLUTION|>--- conflicted
+++ resolved
@@ -2,8 +2,7 @@
 import pandas as pd
 
 import dice_ml.diverse_counterfactuals as exp
-<<<<<<< HEAD
-from dice_ml.utils.serialize import DummyDataInterface
+from dice_ml.diverse_counterfactuals import CounterfactualExamples
 from dice_ml.utils.exception import UserConfigValidationException
 
 
@@ -13,10 +12,6 @@
 
 def _check_supported_json_output_versions(version):
     return version in _AllVersions
-=======
-from dice_ml.diverse_counterfactuals import CounterfactualExamples
->>>>>>> 46e4b3d7
-
 
 def json_converter(obj):
     """ Helper function to convert CounterfactualExplanations object to json.
